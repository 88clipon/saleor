--- conflicted
+++ resolved
@@ -329,11 +329,7 @@
     checkout_info: "CheckoutInfo",
     order_data: dict,
     user: User,
-<<<<<<< HEAD
-    plugin_manager: "PluginsManager",
-=======
-    manager: "PluginsManager",
->>>>>>> 822f93a5
+    manager: "PluginsManager",
     site_settings=None
 ) -> Order:
     """Create an order from the checkout.
@@ -415,7 +411,7 @@
 
     # Send the order confirmation email
     transaction.on_commit(
-        lambda: send_order_confirmation(order, checkout.redirect_url, plugin_manager)
+        lambda: send_order_confirmation(order, checkout.redirect_url, manager)
     )
 
     return order
@@ -595,11 +591,7 @@
                 checkout_info=checkout_info,
                 order_data=order_data,
                 user=user,  # type: ignore
-<<<<<<< HEAD
-                plugin_manager=manager,
-=======
                 manager=manager,
->>>>>>> 822f93a5
                 site_settings=site_settings,
             )
             # remove checkout after order is successfully created
