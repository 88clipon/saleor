from functools import wraps

from django.conf import settings
from django.db import transaction
from django.shortcuts import get_object_or_404, redirect
from django.utils import timezone
from django.utils.translation import pgettext
from prices import Money, TaxedMoney

from ..account.utils import store_user_address
from ..checkout import AddressType
from ..core.taxes import zero_money
from ..core.weight import zero_weight
from ..discount.models import NotApplicable, Voucher, VoucherType
from ..discount.utils import get_products_voucher_discount, validate_voucher_in_order
from ..extensions.manager import get_extensions_manager
from ..order import OrderStatus
from ..order.models import Order, OrderLine
from ..product.utils import allocate_stock, deallocate_stock, increase_stock
from ..product.utils.digital_products import get_default_digital_content_settings
from ..shipping.models import ShippingMethod
from . import events


def order_line_needs_automatic_fulfillment(line: OrderLine) -> bool:
    """Check if given line is digital and should be automatically fulfilled."""
    digital_content_settings = get_default_digital_content_settings()
    default_automatic_fulfillment = digital_content_settings["automatic_fulfillment"]
    content = line.variant.digital_content
    if default_automatic_fulfillment and content.use_default_settings:
        return True
    if content.automatic_fulfillment:
        return True
    return False


def order_needs_automatic_fullfilment(order: Order) -> bool:
    """Check if order has digital products which should be automatically fulfilled."""
    for line in order.lines.digital():
        if order_line_needs_automatic_fulfillment(line):
            return True
    return False


def check_order_status(func):
    """Check if order meets preconditions of payment process.

    Order can not have draft status or be fully paid. Billing address
    must be provided.
    If not, redirect to order details page.
    """
    # pylint: disable=cyclic-import
    from .models import Order

    @wraps(func)
    def decorator(*args, **kwargs):
        token = kwargs.pop("token")
        order = get_object_or_404(Order.objects.confirmed(), token=token)
        if not order.billing_address or order.is_fully_paid():
            return redirect("order:details", token=order.token)
        kwargs["order"] = order
        return func(*args, **kwargs)

    return decorator


def update_voucher_discount(func):
    """Recalculate order discount amount based on order voucher."""

    @wraps(func)
    def decorator(*args, **kwargs):
        if kwargs.pop("update_voucher_discount", True):
            order = args[0]
            try:
                discount = get_voucher_discount_for_order(order)
            except NotApplicable:
                discount = zero_money(order.currency)
            order.discount = discount
        return func(*args, **kwargs)

    return decorator


@update_voucher_discount
def recalculate_order(order: Order, **kwargs):
    """Recalculate and assign total price of order.

    Total price is a sum of items in order and order shipping price minus
    discount amount.

    Voucher discount amount is recalculated by default. To avoid this, pass
    update_voucher_discount argument set to False.
    """
    # avoid using prefetched order lines
    lines = [OrderLine.objects.get(pk=line.pk) for line in order]
    prices = [line.get_total() for line in lines]
    total = sum(prices, order.shipping_price)
    # discount amount can't be greater than order total
    order.discount_amount = min(order.discount_amount, total.gross.amount)
    if order.discount:
        total -= order.discount
    order.total = total
    order.save(
        update_fields=[
            "discount_amount",
            "total_net_amount",
            "total_gross_amount",
            "currency",
        ]
    )
    recalculate_order_weight(order)


def recalculate_order_weight(order):
    """Recalculate order weights."""
    weight = zero_weight()
    for line in order:
        if line.variant:
            weight += line.variant.get_weight() * line.quantity
    order.weight = weight
    order.save(update_fields=["weight"])


def update_order_prices(order, discounts):
    """Update prices in order with given discounts and proper taxes."""
    manager = get_extensions_manager()
    for line in order:  # type: OrderLine
        if line.variant:
            unit_price = line.variant.get_price(discounts)
            unit_price = TaxedMoney(unit_price, unit_price)
            line.unit_price = unit_price
            line.save(
                update_fields=[
                    "currency",
                    "unit_price_net_amount",
                    "unit_price_gross_amount",
                ]
            )

            price = manager.calculate_order_line_unit(line)
            if price != line.unit_price:
                line.unit_price = price
                if price.tax and price.net:
                    line.tax_rate = price.tax / price.net
                line.save()

    if order.shipping_method:
        order.shipping_price = manager.calculate_order_shipping(order)
        order.save(
            update_fields=[
                "shipping_price_net_amount",
                "shipping_price_gross_amount",
                "currency",
            ]
        )

    recalculate_order(order)


def update_order_status(order):
    """Update order status depending on fulfillments."""
    quantity_fulfilled = order.quantity_fulfilled
    total_quantity = order.get_total_quantity()

    if quantity_fulfilled <= 0:
        status = OrderStatus.UNFULFILLED
    elif quantity_fulfilled < total_quantity:
        status = OrderStatus.PARTIALLY_FULFILLED
    else:
        status = OrderStatus.FULFILLED

    if status != order.status:
        order.status = status
        order.save(update_fields=["status"])


def attach_order_to_user(order, user):
    """Associate existing order with user account."""
    order.user = user
    store_user_address(user, order.billing_address, AddressType.BILLING)
    if order.shipping_address:
        store_user_address(user, order.shipping_address, AddressType.SHIPPING)
    order.save(update_fields=["user"])


@transaction.atomic
def add_variant_to_order(
    order,
    variant,
    quantity,
    discounts=None,
    allow_overselling=False,
    track_inventory=True,
):
    """Add total_quantity of variant to order.

    Returns an order line the variant was added to.

    By default, raises InsufficientStock exception if  quantity could not be
    fulfilled. This can be disabled by setting `allow_overselling` to True.
    """
    if not allow_overselling:
        variant.check_quantity(quantity)

    try:
        line = order.lines.get(variant=variant)
        line.quantity += quantity
        line.save(update_fields=["quantity"])
    except OrderLine.DoesNotExist:
        unit_price = variant.get_price(discounts)
        unit_price = TaxedMoney(net=unit_price, gross=unit_price)
        product = variant.product
        product_name = str(product)
        variant_name = str(variant)
        translated_product_name = str(product.translated)
        translated_variant_name = str(variant.translated)
        if translated_product_name == product_name:
            translated_product_name = ""
        if translated_variant_name == variant_name:
            translated_variant_name = ""
        line = order.lines.create(
            product_name=product_name,
            variant_name=variant_name,
            translated_product_name=translated_product_name,
            translated_variant_name=translated_variant_name,
            product_sku=variant.sku,
            is_shipping_required=variant.is_shipping_required(),
            quantity=quantity,
            unit_price=unit_price,
            variant=variant,
        )
        manager = get_extensions_manager()
        unit_price = manager.calculate_order_line_unit(line)
        line.unit_price = unit_price
        line.tax_rate = unit_price.tax / unit_price.net
        line.save(
            update_fields=[
                "currency",
                "unit_price_net_amount",
                "unit_price_gross_amount",
                "tax_rate",
            ]
        )

    if variant.track_inventory and track_inventory:
        allocate_stock(variant, quantity)
    return line


def add_gift_card_to_order(order, gift_card, total_price_left):
    """Add gift card to order.

    Return a total price left after applying the gift cards.
    """
    if total_price_left > zero_money(total_price_left.currency):
        order.gift_cards.add(gift_card)
        if total_price_left < gift_card.current_balance:
            gift_card.current_balance = gift_card.current_balance - total_price_left
            total_price_left = zero_money(total_price_left.currency)
        else:
            total_price_left = total_price_left - gift_card.current_balance
            gift_card.current_balance_amount = 0
        gift_card.last_used_on = timezone.now()
        gift_card.save(update_fields=["current_balance_amount", "last_used_on"])
    return total_price_left


def change_order_line_quantity(user, line, old_quantity, new_quantity):
    """Change the quantity of ordered items in a order line."""
    if new_quantity:
        line.quantity = new_quantity
        line.save(update_fields=["quantity"])
    else:
        delete_order_line(line)

    quantity_diff = old_quantity - new_quantity

    # Create the removal event
    if quantity_diff > 0:
        events.draft_order_removed_products_event(
            order=line.order, user=user, order_lines=[(quantity_diff, line)]
        )
    elif quantity_diff < 0:
        events.draft_order_added_products_event(
            order=line.order, user=user, order_lines=[(quantity_diff * -1, line)]
        )


def delete_order_line(line):
    """Delete an order line from an order."""
    line.delete()


def restock_order_lines(order):
    """Return ordered products to corresponding stocks."""
    for line in order:
        if line.variant and line.variant.track_inventory:
            if line.quantity_unfulfilled > 0:
                deallocate_stock(line.variant, line.quantity_unfulfilled)
            if line.quantity_fulfilled > 0:
                increase_stock(line.variant, line.quantity_fulfilled)

        if line.quantity_fulfilled > 0:
            line.quantity_fulfilled = 0
            line.save(update_fields=["quantity_fulfilled"])


def restock_fulfillment_lines(fulfillment):
    """Return fulfilled products to corresponding stocks."""
    for line in fulfillment:
        if line.order_line.variant and line.order_line.variant.track_inventory:
            increase_stock(line.order_line.variant, line.quantity, allocate=True)


def sum_order_totals(qs):
    zero = Money(0, currency=settings.DEFAULT_CURRENCY)
    taxed_zero = TaxedMoney(zero, zero)
    return sum([order.total for order in qs], taxed_zero)


def get_valid_shipping_methods_for_order(order: Order):
    return ShippingMethod.objects.applicable_shipping_methods_for_instance(
        order, price=order.get_subtotal().gross
    )


def get_products_voucher_discount_for_order(voucher: Voucher) -> Money:
    """Calculate products discount value for a voucher, depending on its type."""
    prices = None
    if not prices:
        msg = pgettext(
            "Voucher not applicable", "This offer is only valid for selected items."
        )
        raise NotApplicable(msg)
    return get_products_voucher_discount(voucher, prices)


def get_voucher_discount_for_order(order: Order) -> Money:
    """Calculate discount value depending on voucher and discount types.

    Raise NotApplicable if voucher of given type cannot be applied.
    """
    if not order.voucher:
        return zero_money(order.currency)
    validate_voucher_in_order(order)
    subtotal = order.get_subtotal()
    if order.voucher.type == VoucherType.ENTIRE_ORDER:
        return order.voucher.get_discount_amount_for(subtotal.gross)
    if order.voucher.type == VoucherType.SHIPPING:
        return order.voucher.get_discount_amount_for(order.shipping_price)
    if order.voucher.type == VoucherType.SPECIFIC_PRODUCT:
<<<<<<< HEAD
        return get_products_voucher_discount_for_order(order, order.voucher)
=======
        return get_products_voucher_discount_for_order(order.voucher)
>>>>>>> e9894c21
    raise NotImplementedError("Unknown discount type")<|MERGE_RESOLUTION|>--- conflicted
+++ resolved
@@ -349,9 +349,5 @@
     if order.voucher.type == VoucherType.SHIPPING:
         return order.voucher.get_discount_amount_for(order.shipping_price)
     if order.voucher.type == VoucherType.SPECIFIC_PRODUCT:
-<<<<<<< HEAD
-        return get_products_voucher_discount_for_order(order, order.voucher)
-=======
         return get_products_voucher_discount_for_order(order.voucher)
->>>>>>> e9894c21
     raise NotImplementedError("Unknown discount type")