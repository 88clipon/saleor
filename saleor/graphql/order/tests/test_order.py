import uuid
from datetime import date, timedelta
from unittest.mock import ANY, MagicMock, Mock, call, patch

import graphene
import pytest
from django.contrib.auth.models import AnonymousUser
from django.core.exceptions import ValidationError
from freezegun import freeze_time
from prices import Money, TaxedMoney

<<<<<<< HEAD
from saleor.account.models import CustomerEvent
from saleor.core import JobStatus
from saleor.core.permissions import OrderPermissions
from saleor.core.taxes import zero_taxed_money
from saleor.graphql.core.enums import ReportingPeriod
from saleor.graphql.order.mutations.orders import (
=======
from ....account.models import CustomerEvent
from ....core.permissions import OrderPermissions
from ....core.taxes import zero_taxed_money
from ....order import OrderStatus, events as order_events
from ....order.error_codes import OrderErrorCode
from ....order.models import Order, OrderEvent
from ....payment import ChargeStatus, CustomPaymentChoices, PaymentError
from ....payment.models import Payment
from ....plugins.manager import PluginsManager
from ....shipping.models import ShippingMethod
from ....warehouse.models import Allocation, Stock
from ....warehouse.tests.utils import get_available_quantity_for_stock
from ...core.enums import ReportingPeriod
from ...order.mutations.orders import (
>>>>>>> fd015a8e
    clean_order_cancel,
    clean_order_capture,
    clean_refund_payment,
    try_payment_action,
)
from ...payment.types import PaymentChargeStatusEnum
from ...tests.utils import assert_no_permission, get_graphql_content
from ..utils import validate_draft_order


@pytest.fixture
def orders_query_with_filter():
    query = """
      query ($filter: OrderFilterInput!, ) {
        orders(first: 5, filter:$filter) {
          totalCount
          edges {
            node {
              id
            }
          }
        }
      }
    """
    return query


@pytest.fixture
def draft_orders_query_with_filter():
    query = """
      query ($filter: OrderDraftFilterInput!, ) {
        draftOrders(first: 5, filter:$filter) {
          totalCount
          edges {
            node {
              id
            }
          }
        }
      }
    """
    return query


@pytest.fixture
def orders(customer_user):
    return Order.objects.bulk_create(
        [
            Order(user=customer_user, status=OrderStatus.CANCELED, token=uuid.uuid4()),
            Order(
                user=customer_user, status=OrderStatus.UNFULFILLED, token=uuid.uuid4()
            ),
            Order(
                user=customer_user,
                status=OrderStatus.PARTIALLY_FULFILLED,
                token=uuid.uuid4(),
            ),
            Order(user=customer_user, status=OrderStatus.FULFILLED, token=uuid.uuid4()),
            Order(user=customer_user, status=OrderStatus.DRAFT, token=uuid.uuid4()),
        ]
    )


def test_orderline_query(staff_api_client, permission_manage_orders, fulfilled_order):
    order = fulfilled_order
    query = """
        query OrdersQuery {
            orders(first: 1) {
                edges {
                    node {
                        lines {
                            thumbnail(size: 540) {
                                url
                            }
                            variant {
                                id
                            }
                        }
                    }
                }
            }
        }
    """
    line = order.lines.first()
    line.save()

    staff_api_client.user.user_permissions.add(permission_manage_orders)
    response = staff_api_client.post_graphql(query)
    content = get_graphql_content(response)
    order_data = content["data"]["orders"]["edges"][0]["node"]
    assert order_data["lines"][0]["thumbnail"] is None
    variant_id = graphene.Node.to_global_id("ProductVariant", line.variant.pk)
    assert order_data["lines"][0]["variant"]["id"] == variant_id


def test_order_query(
    staff_api_client, permission_manage_orders, fulfilled_order, shipping_zone
):
    order = fulfilled_order
    query = """
    query OrdersQuery {
        orders(first: 1) {
            edges {
                node {
                    number
                    canFinalize
                    status
                    statusDisplay
                    paymentStatus
                    paymentStatusDisplay
                    userEmail
                    isPaid
                    shippingPrice {
                        gross {
                            amount
                        }
                    }
                    lines {
                        id
                    }
                    fulfillments {
                        fulfillmentOrder
                    }
                    payments{
                        id
                    }
                    subtotal {
                        net {
                            amount
                        }
                    }
                    total {
                        net {
                            amount
                        }
                    }
                    availableShippingMethods {
                        id
                        price {
                            amount
                        }
                        minimumOrderPrice {
                            amount
                            currency
                        }
                        type
                    }
                }
            }
        }
    }
    """
    staff_api_client.user.user_permissions.add(permission_manage_orders)
    response = staff_api_client.post_graphql(query)
    content = get_graphql_content(response)
    order_data = content["data"]["orders"]["edges"][0]["node"]
    assert order_data["number"] == str(order.pk)
    assert order_data["canFinalize"] is True
    assert order_data["status"] == order.status.upper()
    assert order_data["statusDisplay"] == order.get_status_display()
    payment_status = PaymentChargeStatusEnum.get(order.get_payment_status()).name
    assert order_data["paymentStatus"] == payment_status
    payment_status_display = order.get_payment_status_display()
    assert order_data["paymentStatusDisplay"] == payment_status_display
    assert order_data["isPaid"] == order.is_fully_paid()
    assert order_data["userEmail"] == order.user_email
    expected_price = Money(
        amount=str(order_data["shippingPrice"]["gross"]["amount"]), currency="USD"
    )
    assert expected_price == order.shipping_price.gross
    assert len(order_data["lines"]) == order.lines.count()
    fulfillment = order.fulfillments.first().fulfillment_order
    fulfillment_order = order_data["fulfillments"][0]["fulfillmentOrder"]
    assert fulfillment_order == fulfillment
    assert len(order_data["payments"]) == order.payments.count()

    expected_methods = ShippingMethod.objects.applicable_shipping_methods(
        price=order.get_subtotal().gross,
        weight=order.get_total_weight(),
        country_code=order.shipping_address.country.code,
    )
    assert len(order_data["availableShippingMethods"]) == (expected_methods.count())

    method = order_data["availableShippingMethods"][0]
    expected_method = expected_methods.first()
    assert float(expected_method.price.amount) == method["price"]["amount"]
    assert float(expected_method.minimum_order_price.amount) == (
        method["minimumOrderPrice"]["amount"]
    )
    assert expected_method.type.upper() == method["type"]


ORDERS_WITH_INVOICES_QUERY = """
    query OrdersQuery {
        orders(first: 5) {
            edges {
                node {
                    invoices {
                        status
                        externalUrl
                        number
                    }
                }
            }
        }
    }
"""


def test_order_query_invoices(
    user_api_client, permission_manage_orders, fulfilled_order
):
    user_api_client.user.user_permissions.add(permission_manage_orders)
    response = user_api_client.post_graphql(ORDERS_WITH_INVOICES_QUERY)
    content = get_graphql_content(response)
    edges = content["data"]["orders"]["edges"]
    assert len(edges) == 1
    assert edges[0]["node"]["invoices"] == [
        {
            "status": JobStatus.SUCCESS.upper(),
            "externalUrl": "http://www.example.com/invoice.pdf",
            "number": "01/12/2020/TEST",
        }
    ]


def test_order_query_invoices_staff_no_permission(staff_api_client):
    response = staff_api_client.post_graphql(ORDERS_WITH_INVOICES_QUERY)
    assert_no_permission(response)


def test_order_query_invoices_customer_user(user_api_client):
    response = user_api_client.post_graphql(ORDERS_WITH_INVOICES_QUERY)
    assert_no_permission(response)


def test_order_query_invoices_anonymous_user(api_client):
    response = api_client.post_graphql(ORDERS_WITH_INVOICES_QUERY)
    assert_no_permission(response)


def test_order_query_invoices_app(
    app_api_client, permission_manage_orders, fulfilled_order
):
    app_api_client.app.permissions.add(permission_manage_orders)
    response = app_api_client.post_graphql(ORDERS_WITH_INVOICES_QUERY)
    content = get_graphql_content(response)
    edges = content["data"]["orders"]["edges"]
    assert len(edges) == 1
    assert edges[0]["node"]["invoices"] == [
        {
            "status": JobStatus.SUCCESS.upper(),
            "externalUrl": "http://www.example.com/invoice.pdf",
            "number": "01/12/2020/TEST",
        }
    ]


def test_order_query_invoices_customer_user_by_token(api_client, fulfilled_order):
    query = """
    query OrderByToken($token: UUID!) {
        orderByToken(token: $token) {
            invoices {
                id
                number
                externalUrl
            }
        }
    }
    """
    response = api_client.post_graphql(query, {"token": fulfilled_order.token})
    assert_no_permission(response)


@pytest.mark.parametrize(
    "expected_price_type, expected_price, display_gross_prices",
    (("gross", 13, True), ("net", 10, False)),
)
def test_order_available_shipping_methods_query(
    expected_price_type,
    expected_price,
    display_gross_prices,
    monkeypatch,
    staff_api_client,
    permission_manage_orders,
    fulfilled_order,
    shipping_zone,
    site_settings,
):
    query = """
    query OrdersQuery {
        orders(first: 1) {
            edges {
                node {
                    availableShippingMethods {
                        id
                        price {
                            amount
                        }
                        type
                    }
                }
            }
        }
    }
    """
    shipping_method = shipping_zone.shipping_methods.first()
    taxed_price = TaxedMoney(net=Money(10, "USD"), gross=Money(13, "USD"))
    apply_taxes_to_shipping_mock = Mock(return_value=taxed_price)
    monkeypatch.setattr(
        PluginsManager, "apply_taxes_to_shipping", apply_taxes_to_shipping_mock
    )
    site_settings.display_gross_prices = display_gross_prices
    site_settings.save()

    staff_api_client.user.user_permissions.add(permission_manage_orders)
    response = staff_api_client.post_graphql(query)
    content = get_graphql_content(response)
    order_data = content["data"]["orders"]["edges"][0]["node"]
    method = order_data["availableShippingMethods"][0]

    apply_taxes_to_shipping_mock.assert_called_once_with(shipping_method.price, ANY)
    assert expected_price == method["price"]["amount"]


def test_order_query_customer(api_client):
    query = """
        query OrdersQuery {
            orders(first: 1) {
                edges {
                    node {
                        id
                    }
                }
            }
        }
    """

    response = api_client.post_graphql(query)
    assert_no_permission(response)


def test_order_query_gift_cards(
    staff_api_client, permission_manage_orders, order_with_lines, gift_card
):
    query = """
    query OrderQuery($id: ID!) {
        order(id: $id) {
            giftCards {
                displayCode
                currentBalance {
                    amount
                }
            }
        }
    }
    """

    order_with_lines.gift_cards.add(gift_card)

    order_id = graphene.Node.to_global_id("Order", order_with_lines.id)
    variables = {"id": order_id}
    staff_api_client.user.user_permissions.add(permission_manage_orders)
    response = staff_api_client.post_graphql(query, variables)
    content = get_graphql_content(response)
    gift_card_data = content["data"]["order"]["giftCards"][0]

    assert gift_card.display_code == gift_card_data["displayCode"]
    assert (
        gift_card.current_balance.amount == gift_card_data["currentBalance"]["amount"]
    )


def test_order_query_draft_excluded(staff_api_client, permission_manage_orders, orders):
    query = """
    query OrdersQuery {
        orders(first: 10) {
            edges {
                node {
                    id
                }
            }
        }
    }
    """

    staff_api_client.user.user_permissions.add(permission_manage_orders)
    response = staff_api_client.post_graphql(query)
    edges = get_graphql_content(response)["data"]["orders"]["edges"]

    assert len(edges) == Order.objects.confirmed().count()


def test_draft_order_query(staff_api_client, permission_manage_orders, orders):
    query = """
    query DraftOrdersQuery {
        draftOrders(first: 10) {
            edges {
                node {
                    id
                }
            }
        }
    }
    """

    staff_api_client.user.user_permissions.add(permission_manage_orders)
    response = staff_api_client.post_graphql(query)
    edges = get_graphql_content(response)["data"]["draftOrders"]["edges"]

    assert len(edges) == Order.objects.drafts().count()


def test_nested_order_events_query(
    staff_api_client,
    permission_manage_orders,
    fulfilled_order,
    fulfillment,
    staff_user,
    warehouse,
):
    query = """
        query OrdersQuery {
            orders(first: 1) {
                edges {
                    node {
                        events {
                            date
                            type
                            user {
                                email
                            }
                            message
                            email
                            emailType
                            amount
                            quantity
                            composedId
                            orderNumber
                            fulfilledItems {
                                quantity
                                orderLine {
                                    productName
                                    variantName
                                }
                            }
                            paymentId
                            paymentGateway
                            warehouse {
                                name
                            }
                        }
                    }
                }
            }
        }
    """

    event = order_events.fulfillment_fulfilled_items_event(
        order=fulfilled_order,
        user=staff_user,
        fulfillment_lines=fulfillment.lines.all(),
    )
    event.parameters.update(
        {
            "message": "Example note",
            "email_type": order_events.OrderEventsEmails.PAYMENT,
            "amount": "80.00",
            "quantity": "10",
            "composed_id": "10-10",
            "warehouse": warehouse.pk,
        }
    )
    event.save()

    staff_api_client.user.user_permissions.add(permission_manage_orders)
    response = staff_api_client.post_graphql(query)
    content = get_graphql_content(response)
    data = content["data"]["orders"]["edges"][0]["node"]["events"][0]
    assert data["message"] == event.parameters["message"]
    assert data["amount"] == float(event.parameters["amount"])
    assert data["emailType"] == "PAYMENT_CONFIRMATION"
    assert data["quantity"] == int(event.parameters["quantity"])
    assert data["composedId"] == event.parameters["composed_id"]
    assert data["user"]["email"] == staff_user.email
    assert data["type"] == "FULFILLMENT_FULFILLED_ITEMS"
    assert data["date"] == event.date.isoformat()
    assert data["orderNumber"] == str(fulfilled_order.pk)
    assert data["fulfilledItems"] == [
        {
            "quantity": line.quantity,
            "orderLine": {
                "productName": line.order_line.product_name,
                "variantName": line.order_line.variant_name,
            },
        }
        for line in fulfillment.lines.all()
    ]
    assert data["paymentId"] is None
    assert data["paymentGateway"] is None
    assert data["warehouse"]["name"] == warehouse.name


def test_payment_information_order_events_query(
    staff_api_client, permission_manage_orders, order, payment_dummy, staff_user
):
    query = """
        query OrdersQuery {
            orders(first: 1) {
                edges {
                    node {
                        events {
                            type
                            user {
                                email
                            }
                            message
                            email
                            emailType
                            amount
                            quantity
                            composedId
                            orderNumber
                            lines {
                                quantity
                            }
                            paymentId
                            paymentGateway
                        }
                    }
                }
            }
        }
    """

    amount = order.total.gross.amount

    order_events.payment_captured_event(
        order=order, user=staff_user, amount=amount, payment=payment_dummy
    )

    staff_api_client.user.user_permissions.add(permission_manage_orders)
    response = staff_api_client.post_graphql(query)
    content = get_graphql_content(response)
    data = content["data"]["orders"]["edges"][0]["node"]["events"][0]

    assert data["message"] is None
    assert Money(str(data["amount"]), "USD") == order.total.gross
    assert data["emailType"] is None
    assert data["quantity"] is None
    assert data["composedId"] is None
    assert data["lines"] is None
    assert data["user"]["email"] == staff_user.email
    assert data["type"] == "PAYMENT_CAPTURED"
    assert data["orderNumber"] == str(order.pk)
    assert data["paymentId"] == payment_dummy.token
    assert data["paymentGateway"] == payment_dummy.gateway


def test_non_staff_user_cannot_only_see_his_order(user_api_client, order):
    query = """
    query OrderQuery($id: ID!) {
        order(id: $id) {
            number
        }
    }
    """
    ID = graphene.Node.to_global_id("Order", order.id)
    variables = {"id": ID}
    response = user_api_client.post_graphql(query, variables)
    assert_no_permission(response)


def test_query_order_as_app(app_api_client, permission_manage_orders, order):
    query = """
    query OrderQuery($id: ID!) {
        order(id: $id) {
            token
        }
    }
    """
    ID = graphene.Node.to_global_id("Order", order.id)
    variables = {"id": ID}
    response = app_api_client.post_graphql(
        query, variables, permissions=[permission_manage_orders]
    )
    content = get_graphql_content(response)
    order_data = content["data"]["order"]
    assert order_data["token"] == order.token


def test_draft_order_create(
    staff_api_client,
    permission_manage_orders,
    staff_user,
    customer_user,
    product_without_shipping,
    shipping_method,
    variant,
    voucher,
    graphql_address_data,
):
    variant_0 = variant
    query = """
    mutation draftCreate(
        $user: ID, $discount: Decimal, $lines: [OrderLineCreateInput],
        $shippingAddress: AddressInput, $shippingMethod: ID, $voucher: ID,
        $customerNote: String) {
            draftOrderCreate(
                input: {user: $user, discount: $discount,
                lines: $lines, shippingAddress: $shippingAddress,
                shippingMethod: $shippingMethod, voucher: $voucher,
                customerNote: $customerNote}) {
                    errors {
                        field
                        message
                    }
                    order {
                        discount {
                            amount
                        }
                        discountName
                        lines {
                            productName
                            productSku
                            quantity
                        }
                        status
                        voucher {
                            code
                        }
                        customerNote
                    }
                }
        }
    """

    # Ensure no events were created yet
    assert not OrderEvent.objects.exists()

    user_id = graphene.Node.to_global_id("User", customer_user.id)
    variant_0_id = graphene.Node.to_global_id("ProductVariant", variant_0.id)
    variant_1 = product_without_shipping.variants.first()
    variant_1.quantity = 2
    variant_1.save()
    variant_1_id = graphene.Node.to_global_id("ProductVariant", variant_1.id)
    discount = "10"
    customer_note = "Test note"
    variant_list = [
        {"variantId": variant_0_id, "quantity": 2},
        {"variantId": variant_1_id, "quantity": 1},
    ]
    shipping_address = graphql_address_data
    shipping_id = graphene.Node.to_global_id("ShippingMethod", shipping_method.id)
    voucher_id = graphene.Node.to_global_id("Voucher", voucher.id)
    variables = {
        "user": user_id,
        "discount": discount,
        "lines": variant_list,
        "shippingAddress": shipping_address,
        "shippingMethod": shipping_id,
        "voucher": voucher_id,
        "customerNote": customer_note,
    }
    response = staff_api_client.post_graphql(
        query, variables, permissions=[permission_manage_orders]
    )
    content = get_graphql_content(response)
    assert not content["data"]["draftOrderCreate"]["errors"]
    data = content["data"]["draftOrderCreate"]["order"]
    assert data["status"] == OrderStatus.DRAFT.upper()
    assert data["voucher"]["code"] == voucher.code
    assert data["customerNote"] == customer_note

    order = Order.objects.first()
    assert order.user == customer_user
    # billing address should be copied
    assert order.billing_address.pk != customer_user.default_billing_address.pk
    assert (
        order.billing_address.as_data()
        == customer_user.default_billing_address.as_data()
    )
    assert order.shipping_method == shipping_method
    assert order.shipping_address.first_name == graphql_address_data["firstName"]

    # Ensure the correct event was created
    created_draft_event = OrderEvent.objects.get(
        type=order_events.OrderEvents.DRAFT_CREATED
    )
    assert created_draft_event.user == staff_user
    assert created_draft_event.parameters == {}


def test_draft_order_update(
    staff_api_client, permission_manage_orders, order_with_lines, voucher
):
    order = order_with_lines
    assert not order.voucher
    assert not order.customer_note
    query = """
        mutation draftUpdate($id: ID!, $voucher: ID!, $customerNote: String) {
            draftOrderUpdate(id: $id,
                             input: {voucher: $voucher, customerNote: $customerNote}) {
                errors {
                    field
                    message
                }
                order {
                    userEmail
                }
            }
        }
        """
    order_id = graphene.Node.to_global_id("Order", order.id)
    voucher_id = graphene.Node.to_global_id("Voucher", voucher.id)
    customer_note = "Test customer note"
    variables = {"id": order_id, "voucher": voucher_id, "customerNote": customer_note}
    response = staff_api_client.post_graphql(
        query, variables, permissions=[permission_manage_orders]
    )
    content = get_graphql_content(response)
    data = content["data"]["draftOrderUpdate"]
    assert not data["errors"]
    order.refresh_from_db()
    assert order.voucher
    assert order.customer_note == customer_note


def test_draft_order_update_doing_nothing_generates_no_events(
    staff_api_client, permission_manage_orders, order_with_lines
):
    assert not OrderEvent.objects.exists()

    query = """
        mutation draftUpdate($id: ID!) {
            draftOrderUpdate(id: $id, input: {}) {
                errors {
                    field
                    message
                }
            }
        }
        """
    order_id = graphene.Node.to_global_id("Order", order_with_lines.id)
    response = staff_api_client.post_graphql(
        query, {"id": order_id}, permissions=[permission_manage_orders]
    )
    get_graphql_content(response)

    # Ensure not event was created
    assert not OrderEvent.objects.exists()


def test_draft_order_delete(
    staff_api_client, permission_manage_orders, order_with_lines
):
    order = order_with_lines
    query = """
        mutation draftDelete($id: ID!) {
            draftOrderDelete(id: $id) {
                order {
                    id
                }
            }
        }
        """
    order_id = graphene.Node.to_global_id("Order", order.id)
    variables = {"id": order_id}
    staff_api_client.post_graphql(
        query, variables, permissions=[permission_manage_orders]
    )
    with pytest.raises(order._meta.model.DoesNotExist):
        order.refresh_from_db()


ORDER_CAN_FINALIZE_QUERY = """
    query OrderQuery($id: ID!){
        order(id: $id){
            canFinalize
        }
    }
"""


def test_can_finalize_order(staff_api_client, permission_manage_orders, draft_order):
    order_id = graphene.Node.to_global_id("Order", draft_order.id)
    variables = {"id": order_id}
    staff_api_client.user.user_permissions.add(permission_manage_orders)
    response = staff_api_client.post_graphql(ORDER_CAN_FINALIZE_QUERY, variables)
    content = get_graphql_content(response)
    assert content["data"]["order"]["canFinalize"] is True


def test_can_finalize_order_no_order_lines(
    staff_api_client, permission_manage_orders, order
):
    order.status = OrderStatus.DRAFT
    order.save(update_fields=["status"])
    order_id = graphene.Node.to_global_id("Order", order.id)
    variables = {"id": order_id}
    staff_api_client.user.user_permissions.add(permission_manage_orders)
    response = staff_api_client.post_graphql(ORDER_CAN_FINALIZE_QUERY, variables)
    content = get_graphql_content(response)
    assert content["data"]["order"]["canFinalize"] is False


def test_validate_draft_order(draft_order):
    # should not raise any errors
    assert validate_draft_order(draft_order, "US") is None


def test_validate_draft_order_wrong_shipping(draft_order):
    order = draft_order
    shipping_zone = order.shipping_method.shipping_zone
    shipping_zone.countries = ["DE"]
    shipping_zone.save()
    assert order.shipping_address.country.code not in shipping_zone.countries
    with pytest.raises(ValidationError) as e:
        validate_draft_order(order, "US")
    msg = "Shipping method is not valid for chosen shipping address"
    assert e.value.error_dict["shipping"][0].message == msg


def test_validate_draft_order_no_order_lines(order):
    with pytest.raises(ValidationError) as e:
        validate_draft_order(order, "US")
    msg = "Could not create order without any products."
    assert e.value.error_dict["lines"][0].message == msg


def test_validate_draft_order_non_existing_variant(draft_order):
    order = draft_order
    line = order.lines.first()
    variant = line.variant
    variant.delete()
    line.refresh_from_db()
    assert line.variant is None

    with pytest.raises(ValidationError) as e:
        validate_draft_order(order, "US")
    msg = "Could not create orders with non-existing products."
    assert e.value.error_dict["lines"][0].message == msg


def test_validate_draft_order_with_unpublished_product(draft_order):
    order = draft_order
    line = order.lines.first()
    variant = line.variant
    variant.product.is_published = False
    variant.product.save()
    line.refresh_from_db()

    with pytest.raises(ValidationError) as e:
        validate_draft_order(order, "US")
    msg = "Can't finalize draft with unpublished product."
    error = e.value.error_dict["lines"][0]

    assert error.message == msg
    assert error.code == OrderErrorCode.PRODUCT_NOT_PUBLISHED


def test_validate_draft_order_out_of_stock_variant(draft_order):
    order = draft_order
    line = order.lines.first()
    variant = line.variant

    stock = variant.stocks.get()
    stock.quantity = 0
    stock.save(update_fields=["quantity"])

    with pytest.raises(ValidationError) as e:
        validate_draft_order(order, "US")
    msg = "Insufficient product stock: SKU_A"
    assert e.value.error_dict["lines"][0].message == msg


DRAFT_ORDER_COMPLETE_MUTATION = """
    mutation draftComplete($id: ID!) {
        draftOrderComplete(id: $id) {
            orderErrors {
                field
                code
            }
            order {
                status
            }
        }
    }
"""


def test_draft_order_complete(
    staff_api_client, permission_manage_orders, staff_user, draft_order,
):
    order = draft_order

    # Ensure no events were created
    assert not OrderEvent.objects.exists()

    # Ensure no allocation were created
    assert not Allocation.objects.filter(order_line__order=order).exists()

    order_id = graphene.Node.to_global_id("Order", order.id)
    variables = {"id": order_id}
    response = staff_api_client.post_graphql(
        DRAFT_ORDER_COMPLETE_MUTATION, variables, permissions=[permission_manage_orders]
    )
    content = get_graphql_content(response)
    data = content["data"]["draftOrderComplete"]["order"]
    order.refresh_from_db()
    assert data["status"] == order.status.upper()
    draft_placed_event = OrderEvent.objects.get()

    for line in order:
        allocation = line.allocations.get()
        assert allocation.quantity_allocated == line.quantity_unfulfilled

    assert draft_placed_event.user == staff_user
    assert draft_placed_event.type == order_events.OrderEvents.PLACED_FROM_DRAFT
    assert draft_placed_event.parameters == {}


def test_draft_order_complete_product_without_inventory_tracking(
    staff_api_client,
    permission_manage_orders,
    staff_user,
    draft_order_without_inventory_tracking,
):
    order = draft_order_without_inventory_tracking

    # Ensure no events were created
    assert not OrderEvent.objects.exists()

    # Ensure no allocation were created
    assert not Allocation.objects.filter(order_line__order=order).exists()

    order_id = graphene.Node.to_global_id("Order", order.id)
    variables = {"id": order_id}
    response = staff_api_client.post_graphql(
        DRAFT_ORDER_COMPLETE_MUTATION, variables, permissions=[permission_manage_orders]
    )
    content = get_graphql_content(response)
    data = content["data"]["draftOrderComplete"]["order"]

    assert not content["data"]["draftOrderComplete"]["orderErrors"]

    order.refresh_from_db()
    assert data["status"] == order.status.upper()
    draft_placed_event = OrderEvent.objects.get()

    assert not Allocation.objects.filter(order_line__order=order).exists()

    assert draft_placed_event.user == staff_user
    assert draft_placed_event.type == order_events.OrderEvents.PLACED_FROM_DRAFT
    assert draft_placed_event.parameters == {}


def test_draft_order_complete_out_of_stock_variant(
    staff_api_client, permission_manage_orders, staff_user, draft_order
):
    order = draft_order

    # Ensure no events were created
    assert not OrderEvent.objects.exists()

    line_1, _ = order.lines.order_by("-quantity").all()
    stock_1 = Stock.objects.get(product_variant=line_1.variant)
    line_1.quantity = get_available_quantity_for_stock(stock_1) + 1
    line_1.save(update_fields=["quantity"])

    order_id = graphene.Node.to_global_id("Order", order.id)
    variables = {"id": order_id}
    response = staff_api_client.post_graphql(
        DRAFT_ORDER_COMPLETE_MUTATION, variables, permissions=[permission_manage_orders]
    )
    content = get_graphql_content(response)
    error = content["data"]["draftOrderComplete"]["orderErrors"][0]
    order.refresh_from_db()
    assert order.status == OrderStatus.DRAFT

    assert error["field"] == "lines"
    assert error["code"] == OrderErrorCode.INSUFFICIENT_STOCK.name


def test_draft_order_complete_existing_user_email_updates_user_field(
    staff_api_client, draft_order, customer_user, permission_manage_orders
):
    order = draft_order
    order.user_email = customer_user.email
    order.user = None
    order.save()
    order_id = graphene.Node.to_global_id("Order", order.id)
    variables = {"id": order_id}
    response = staff_api_client.post_graphql(
        DRAFT_ORDER_COMPLETE_MUTATION, variables, permissions=[permission_manage_orders]
    )
    content = get_graphql_content(response)
    assert "errors" not in content
    order.refresh_from_db()
    assert order.user == customer_user


def test_draft_order_complete_anonymous_user_email_sets_user_field_null(
    staff_api_client, draft_order, permission_manage_orders
):
    order = draft_order
    order.user_email = "anonymous@example.com"
    order.user = None
    order.save()
    order_id = graphene.Node.to_global_id("Order", order.id)
    variables = {"id": order_id}
    response = staff_api_client.post_graphql(
        DRAFT_ORDER_COMPLETE_MUTATION, variables, permissions=[permission_manage_orders]
    )
    content = get_graphql_content(response)
    assert "errors" not in content
    order.refresh_from_db()
    assert order.user is None


def test_draft_order_complete_anonymous_user_no_email(
    staff_api_client, draft_order, permission_manage_orders
):
    order = draft_order
    order.user_email = ""
    order.user = None
    order.save()
    order_id = graphene.Node.to_global_id("Order", order.id)
    variables = {"id": order_id}
    response = staff_api_client.post_graphql(
        DRAFT_ORDER_COMPLETE_MUTATION, variables, permissions=[permission_manage_orders]
    )
    content = get_graphql_content(response)
    data = content["data"]["draftOrderComplete"]["order"]
    assert data["status"] == OrderStatus.UNFULFILLED.upper()


DRAFT_ORDER_LINES_CREATE_MUTATION = """
    mutation DraftOrderLinesCreate($orderId: ID!, $variantId: ID!, $quantity: Int!) {
        draftOrderLinesCreate(id: $orderId,
                input: [{variantId: $variantId, quantity: $quantity}]) {

            errors {
                field
                message
            }
            orderLines {
                id
                quantity
                productSku
            }
            order {
                total {
                    gross {
                        amount
                    }
                }
            }
        }
    }
"""


def test_draft_order_lines_create(
    draft_order, permission_manage_orders, staff_api_client
):
    query = DRAFT_ORDER_LINES_CREATE_MUTATION
    order = draft_order
    line = order.lines.first()
    variant = line.variant
    old_quantity = line.quantity
    quantity = 1
    order_id = graphene.Node.to_global_id("Order", order.id)
    variant_id = graphene.Node.to_global_id("ProductVariant", variant.id)
    variables = {"orderId": order_id, "variantId": variant_id, "quantity": quantity}

    # mutation should fail without proper permissions
    response = staff_api_client.post_graphql(query, variables)
    assert_no_permission(response)

    # assign permissions
    staff_api_client.user.user_permissions.add(permission_manage_orders)
    response = staff_api_client.post_graphql(query, variables)
    content = get_graphql_content(response)
    data = content["data"]["draftOrderLinesCreate"]
    assert data["orderLines"][0]["productSku"] == variant.sku
    assert data["orderLines"][0]["quantity"] == old_quantity + quantity

    # mutation should fail when quantity is lower than 1
    variables = {"orderId": order_id, "variantId": variant_id, "quantity": 0}
    response = staff_api_client.post_graphql(query, variables)
    content = get_graphql_content(response)
    data = content["data"]["draftOrderLinesCreate"]
    assert data["errors"]
    assert data["errors"][0]["field"] == "quantity"


def test_require_draft_order_when_creating_lines(
    order_with_lines, staff_api_client, permission_manage_orders
):
    query = DRAFT_ORDER_LINES_CREATE_MUTATION
    order = order_with_lines
    line = order.lines.first()
    variant = line.variant
    order_id = graphene.Node.to_global_id("Order", order.id)
    variant_id = graphene.Node.to_global_id("ProductVariant", variant.id)
    variables = {"orderId": order_id, "variantId": variant_id, "quantity": 1}
    response = staff_api_client.post_graphql(
        query, variables, permissions=[permission_manage_orders]
    )
    content = get_graphql_content(response)
    data = content["data"]["draftOrderLinesCreate"]
    assert data["errors"]


DRAFT_ORDER_LINE_UPDATE_MUTATION = """
    mutation DraftOrderLineUpdate($lineId: ID!, $quantity: Int!) {
        draftOrderLineUpdate(id: $lineId, input: {quantity: $quantity}) {
            errors {
                field
                message
            }
            orderLine {
                id
                quantity
            }
            order {
                total {
                    gross {
                        amount
                    }
                }
            }
        }
    }
"""


def test_draft_order_line_update(
    draft_order, permission_manage_orders, staff_api_client, staff_user
):
    query = DRAFT_ORDER_LINE_UPDATE_MUTATION
    order = draft_order
    line = order.lines.first()
    new_quantity = 1
    removed_quantity = 2
    line_id = graphene.Node.to_global_id("OrderLine", line.id)
    variables = {"lineId": line_id, "quantity": new_quantity}

    # Ensure the line has the expected quantity
    assert line.quantity == 3

    # No event should exist yet
    assert not OrderEvent.objects.exists()

    # mutation should fail without proper permissions
    response = staff_api_client.post_graphql(query, variables)
    assert_no_permission(response)

    # assign permissions
    staff_api_client.user.user_permissions.add(permission_manage_orders)
    response = staff_api_client.post_graphql(query, variables)
    content = get_graphql_content(response)
    data = content["data"]["draftOrderLineUpdate"]
    assert data["orderLine"]["quantity"] == new_quantity

    removed_items_event = OrderEvent.objects.last()  # type: OrderEvent
    assert removed_items_event.type == order_events.OrderEvents.DRAFT_REMOVED_PRODUCTS
    assert removed_items_event.user == staff_user
    assert removed_items_event.parameters == {
        "lines": [{"quantity": removed_quantity, "line_pk": line.pk, "item": str(line)}]
    }

    # mutation should fail when quantity is lower than 1
    variables = {"lineId": line_id, "quantity": 0}
    response = staff_api_client.post_graphql(query, variables)
    content = get_graphql_content(response)
    data = content["data"]["draftOrderLineUpdate"]
    assert data["errors"]
    assert data["errors"][0]["field"] == "quantity"


def test_require_draft_order_when_updating_lines(
    order_with_lines, staff_api_client, permission_manage_orders
):
    query = DRAFT_ORDER_LINE_UPDATE_MUTATION
    order = order_with_lines
    line = order.lines.first()
    line_id = graphene.Node.to_global_id("OrderLine", line.id)
    variables = {"lineId": line_id, "quantity": 1}
    response = staff_api_client.post_graphql(
        query, variables, permissions=[permission_manage_orders]
    )
    content = get_graphql_content(response)
    data = content["data"]["draftOrderLineUpdate"]
    assert data["errors"]


QUERY_GET_FIRST_EVENT = """
        query OrdersQuery {
            orders(first: 1) {
                edges {
                    node {
                        events {
                            lines {
                                quantity
                                orderLine {
                                    id
                                }
                            }
                        }
                    }
                }
            }
        }
    """


def test_retrieving_event_lines_with_deleted_line(
    staff_api_client, order_with_lines, staff_user, permission_manage_orders
):
    order = order_with_lines
    lines = order_with_lines.lines.all()
    quantities_per_lines = [(line.quantity, line) for line in lines]

    # Create the test event
    order_events.draft_order_added_products_event(
        order=order, user=staff_user, order_lines=quantities_per_lines
    )

    # Delete a line
    deleted_line = lines.first()
    deleted_line.delete()

    # Prepare the query
    staff_api_client.user.user_permissions.add(permission_manage_orders)

    # Send the query and retrieve the data
    content = get_graphql_content(staff_api_client.post_graphql(QUERY_GET_FIRST_EVENT))
    data = content["data"]["orders"]["edges"][0]["node"]["events"][0]

    # Check every line is returned and the one deleted is None
    assert len(data["lines"]) == len(quantities_per_lines)
    for expected_data, received_line in zip(quantities_per_lines, data["lines"]):
        quantity, line = expected_data

        if line is deleted_line:
            assert received_line["orderLine"] is None
        else:
            assert received_line["orderLine"] is not None
            assert received_line["orderLine"]["id"] == graphene.Node.to_global_id(
                "OrderLine", line.pk
            )

        assert received_line["quantity"] == quantity


def test_retrieving_event_lines_with_missing_line_pk_in_data(
    staff_api_client, order_with_lines, staff_user, permission_manage_orders
):
    order = order_with_lines
    line = order_with_lines.lines.first()
    quantities_per_lines = [(line.quantity, line)]

    # Create the test event
    event = order_events.draft_order_added_products_event(
        order=order, user=staff_user, order_lines=quantities_per_lines
    )
    del event.parameters["lines"][0]["line_pk"]
    event.save(update_fields=["parameters"])

    # Prepare the query
    staff_api_client.user.user_permissions.add(permission_manage_orders)

    # Send the query and retrieve the data
    content = get_graphql_content(staff_api_client.post_graphql(QUERY_GET_FIRST_EVENT))
    data = content["data"]["orders"]["edges"][0]["node"]["events"][0]

    # Check every line is returned and the one deleted is None
    received_line = data["lines"][0]
    assert len(data["lines"]) == 1
    assert received_line["quantity"] == line.quantity
    assert received_line["orderLine"] is None


DRAFT_ORDER_LINE_DELETE_MUTATION = """
    mutation DraftOrderLineDelete($id: ID!) {
        draftOrderLineDelete(id: $id) {
            errors {
                field
                message
            }
            orderLine {
                id
            }
            order {
                id
            }
        }
    }
"""


def test_draft_order_line_remove(
    draft_order, permission_manage_orders, staff_api_client
):
    query = DRAFT_ORDER_LINE_DELETE_MUTATION
    order = draft_order
    line = order.lines.first()
    line_id = graphene.Node.to_global_id("OrderLine", line.id)
    variables = {"id": line_id}

    response = staff_api_client.post_graphql(
        query, variables, permissions=[permission_manage_orders]
    )
    content = get_graphql_content(response)
    data = content["data"]["draftOrderLineDelete"]
    assert data["orderLine"]["id"] == line_id
    assert line not in order.lines.all()


def test_require_draft_order_when_removing_lines(
    staff_api_client, order_with_lines, permission_manage_orders
):
    query = DRAFT_ORDER_LINE_DELETE_MUTATION
    order = order_with_lines
    line = order.lines.first()
    line_id = graphene.Node.to_global_id("OrderLine", line.id)
    variables = {"id": line_id}
    response = staff_api_client.post_graphql(
        query, variables, permissions=[permission_manage_orders]
    )
    content = get_graphql_content(response)
    data = content["data"]["draftOrderLineDelete"]
    assert data["errors"]


def test_order_update(
    staff_api_client, permission_manage_orders, order_with_lines, graphql_address_data
):
    order = order_with_lines
    order.user = None
    order.save()
    query = """
        mutation orderUpdate(
        $id: ID!, $email: String, $address: AddressInput) {
            orderUpdate(
                id: $id, input: {
                    userEmail: $email,
                    shippingAddress: $address,
                    billingAddress: $address}) {
                errors {
                    field
                    message
                }
                order {
                    userEmail
                }
            }
        }
        """
    email = "not_default@example.com"
    assert not order.user_email == email
    assert not order.shipping_address.first_name == graphql_address_data["firstName"]
    assert not order.billing_address.last_name == graphql_address_data["lastName"]
    order_id = graphene.Node.to_global_id("Order", order.id)
    variables = {"id": order_id, "email": email, "address": graphql_address_data}
    response = staff_api_client.post_graphql(
        query, variables, permissions=[permission_manage_orders]
    )
    content = get_graphql_content(response)
    assert not content["data"]["orderUpdate"]["errors"]
    data = content["data"]["orderUpdate"]["order"]
    assert data["userEmail"] == email

    order.refresh_from_db()
    order.shipping_address.refresh_from_db()
    order.billing_address.refresh_from_db()
    assert order.shipping_address.first_name == graphql_address_data["firstName"]
    assert order.billing_address.last_name == graphql_address_data["lastName"]
    assert order.user_email == email
    assert order.user is None
    assert order.status == OrderStatus.UNFULFILLED


def test_order_update_anonymous_user_no_user_email(
    staff_api_client, order_with_lines, permission_manage_orders, graphql_address_data
):
    order = order_with_lines
    order.user = None
    order.save()
    query = """
            mutation orderUpdate(
            $id: ID!, $address: AddressInput) {
                orderUpdate(
                    id: $id, input: {
                        shippingAddress: $address,
                        billingAddress: $address}) {
                    errors {
                        field
                        message
                    }
                    order {
                        id
                    }
                }
            }
            """
    first_name = "Test fname"
    last_name = "Test lname"
    order_id = graphene.Node.to_global_id("Order", order.id)
    variables = {"id": order_id, "address": graphql_address_data}
    response = staff_api_client.post_graphql(
        query, variables, permissions=[permission_manage_orders]
    )
    get_graphql_content(response)
    order.refresh_from_db()
    order.shipping_address.refresh_from_db()
    order.billing_address.refresh_from_db()
    assert order.shipping_address.first_name != first_name
    assert order.billing_address.last_name != last_name
    assert order.status == OrderStatus.UNFULFILLED


def test_order_update_user_email_existing_user(
    staff_api_client,
    order_with_lines,
    customer_user,
    permission_manage_orders,
    graphql_address_data,
):
    order = order_with_lines
    order.user = None
    order.save()
    query = """
        mutation orderUpdate(
        $id: ID!, $email: String, $address: AddressInput) {
            orderUpdate(
                id: $id, input: {
                    userEmail: $email, shippingAddress: $address,
                    billingAddress: $address}) {
                errors {
                    field
                    message
                }
                order {
                    userEmail
                }
            }
        }
        """
    email = customer_user.email
    order_id = graphene.Node.to_global_id("Order", order.id)
    variables = {"id": order_id, "address": graphql_address_data, "email": email}
    response = staff_api_client.post_graphql(
        query, variables, permissions=[permission_manage_orders]
    )
    content = get_graphql_content(response)
    assert not content["data"]["orderUpdate"]["errors"]
    data = content["data"]["orderUpdate"]["order"]
    assert data["userEmail"] == email

    order.refresh_from_db()
    order.shipping_address.refresh_from_db()
    order.billing_address.refresh_from_db()
    assert order.shipping_address.first_name == graphql_address_data["firstName"]
    assert order.billing_address.last_name == graphql_address_data["lastName"]
    assert order.user_email == email
    assert order.user == customer_user


ORDER_ADD_NOTE_MUTATION = """
    mutation addNote($id: ID!, $message: String!) {
        orderAddNote(order: $id, input: {message: $message}) {
            orderErrors {
                field
                message
                code
            }
            order {
                id
            }
            event {
                user {
                    email
                }
                message
            }
        }
    }
"""


def test_order_add_note_as_staff_user(
    staff_api_client, permission_manage_orders, order_with_lines, staff_user
):
    """We are testing that adding a note to an order as a staff user is doing the
    expected behaviors."""
    order = order_with_lines
    assert not order.events.all()
    order_id = graphene.Node.to_global_id("Order", order.id)
    message = "nuclear note"
    variables = {"id": order_id, "message": message}
    response = staff_api_client.post_graphql(
        ORDER_ADD_NOTE_MUTATION, variables, permissions=[permission_manage_orders]
    )
    content = get_graphql_content(response)
    data = content["data"]["orderAddNote"]

    assert data["order"]["id"] == order_id
    assert data["event"]["user"]["email"] == staff_user.email
    assert data["event"]["message"] == message

    order.refresh_from_db()
    assert order.status == OrderStatus.UNFULFILLED

    # Ensure the correct order event was created
    event = order.events.get()
    assert event.type == order_events.OrderEvents.NOTE_ADDED
    assert event.user == staff_user
    assert event.parameters == {"message": message}

    # Ensure not customer events were created as it was a staff action
    assert not CustomerEvent.objects.exists()


@pytest.mark.parametrize("message", ("", "   ",))
def test_order_add_note_fail_on_empty_message(
    staff_api_client, permission_manage_orders, order_with_lines, message
):
    order_id = graphene.Node.to_global_id("Order", order_with_lines.id)
    variables = {"id": order_id, "message": message}
    response = staff_api_client.post_graphql(
        ORDER_ADD_NOTE_MUTATION, variables, permissions=[permission_manage_orders]
    )
    content = get_graphql_content(response)
    data = content["data"]["orderAddNote"]
    assert data["orderErrors"][0]["field"] == "message"
    assert data["orderErrors"][0]["code"] == OrderErrorCode.REQUIRED.name


MUTATION_ORDER_CANCEL = """
mutation cancelOrder($id: ID!) {
    orderCancel(id: $id) {
        order {
            status
        }
        orderErrors{
            field
            code
        }
    }
}
"""


@patch("saleor.graphql.order.mutations.orders.cancel_order")
@patch("saleor.graphql.order.mutations.orders.clean_order_cancel")
def test_order_cancel(
    mock_clean_order_cancel,
    mock_cancel_order,
    staff_api_client,
    permission_manage_orders,
    order_with_lines,
):
    order = order_with_lines
    order_id = graphene.Node.to_global_id("Order", order.id)
    variables = {"id": order_id}
    response = staff_api_client.post_graphql(
        MUTATION_ORDER_CANCEL, variables, permissions=[permission_manage_orders]
    )
    content = get_graphql_content(response)
    data = content["data"]["orderCancel"]
    assert not data["orderErrors"]

    mock_clean_order_cancel.assert_called_once_with(order)
    mock_cancel_order.assert_called_once_with(order=order, user=staff_api_client.user)


@patch("saleor.graphql.order.mutations.orders.cancel_order")
@patch("saleor.graphql.order.mutations.orders.clean_order_cancel")
def test_order_cancel_as_app(
    mock_clean_order_cancel,
    mock_cancel_order,
    app_api_client,
    permission_manage_orders,
    order_with_lines,
):
    order = order_with_lines
    order_id = graphene.Node.to_global_id("Order", order.id)
    variables = {"id": order_id}
    response = app_api_client.post_graphql(
        MUTATION_ORDER_CANCEL, variables, permissions=[permission_manage_orders]
    )
    content = get_graphql_content(response)
    data = content["data"]["orderCancel"]
    assert not data["orderErrors"]

    mock_clean_order_cancel.assert_called_once_with(order)
    mock_cancel_order.assert_called_once_with(order=order, user=AnonymousUser())


def test_order_capture(
    staff_api_client, permission_manage_orders, payment_txn_preauth, staff_user
):
    order = payment_txn_preauth.order
    query = """
        mutation captureOrder($id: ID!, $amount: Decimal!) {
            orderCapture(id: $id, amount: $amount) {
                order {
                    paymentStatus
                    paymentStatusDisplay
                    isPaid
                    totalCaptured {
                        amount
                    }
                }
            }
        }
    """
    order_id = graphene.Node.to_global_id("Order", order.id)
    amount = float(payment_txn_preauth.total)
    variables = {"id": order_id, "amount": amount}
    response = staff_api_client.post_graphql(
        query, variables, permissions=[permission_manage_orders]
    )
    content = get_graphql_content(response)
    data = content["data"]["orderCapture"]["order"]
    order.refresh_from_db()
    assert data["paymentStatus"] == PaymentChargeStatusEnum.FULLY_CHARGED.name
    payment_status_display = dict(ChargeStatus.CHOICES).get(ChargeStatus.FULLY_CHARGED)
    assert data["paymentStatusDisplay"] == payment_status_display
    assert data["isPaid"]
    assert data["totalCaptured"]["amount"] == float(amount)

    event_order_paid = order.events.first()
    assert event_order_paid.type == order_events.OrderEvents.ORDER_FULLY_PAID
    assert event_order_paid.user is None

    event_email_sent, event_captured = list(order.events.all())[-2:]
    assert event_email_sent.user is None
    assert event_email_sent.parameters == {
        "email": order.user_email,
        "email_type": order_events.OrderEventsEmails.PAYMENT,
    }
    assert event_captured.type == order_events.OrderEvents.PAYMENT_CAPTURED
    assert event_captured.user == staff_user
    assert event_captured.parameters == {
        "amount": str(amount),
        "payment_gateway": "mirumee.payments.dummy",
        "payment_id": "",
    }


def test_paid_order_mark_as_paid(
    staff_api_client, permission_manage_orders, payment_txn_preauth
):
    order = payment_txn_preauth.order
    query = """
            mutation markPaid($id: ID!) {
                orderMarkAsPaid(id: $id) {
                    errors {
                        field
                        message
                    }
                    orderErrors {
                        field
                        message
                        code
                    }
                    order {
                        isPaid
                    }
                }
            }
        """
    order_id = graphene.Node.to_global_id("Order", order.id)
    variables = {"id": order_id}
    response = staff_api_client.post_graphql(
        query, variables, permissions=[permission_manage_orders]
    )
    content = get_graphql_content(response)
    errors = content["data"]["orderMarkAsPaid"]["errors"]
    msg = "Orders with payments can not be manually marked as paid."
    assert errors[0]["message"] == msg
    assert errors[0]["field"] == "payment"

    order_errors = content["data"]["orderMarkAsPaid"]["orderErrors"]
    assert order_errors[0]["code"] == OrderErrorCode.PAYMENT_ERROR.name


def test_order_mark_as_paid(
    staff_api_client, permission_manage_orders, order_with_lines, staff_user
):
    order = order_with_lines
    query = """
            mutation markPaid($id: ID!) {
                orderMarkAsPaid(id: $id) {
                    errors {
                        field
                        message
                    }
                    order {
                        isPaid
                    }
                }
            }
        """
    assert not order.is_fully_paid()
    order_id = graphene.Node.to_global_id("Order", order.id)
    variables = {"id": order_id}
    response = staff_api_client.post_graphql(
        query, variables, permissions=[permission_manage_orders]
    )
    content = get_graphql_content(response)
    data = content["data"]["orderMarkAsPaid"]["order"]
    order.refresh_from_db()
    assert data["isPaid"] is True is order.is_fully_paid()

    event_order_paid = order.events.first()
    assert event_order_paid.type == order_events.OrderEvents.ORDER_MARKED_AS_PAID
    assert event_order_paid.user == staff_user


def test_order_mark_as_paid_no_billing_address(
    staff_api_client, permission_manage_orders, order_with_lines, staff_user
):
    order = order_with_lines
    order_with_lines.billing_address = None
    order_with_lines.save()

    query = """
            mutation markPaid($id: ID!) {
                orderMarkAsPaid(id: $id) {
                    orderErrors {
                        code
                    }
                }
            }
        """
    order_id = graphene.Node.to_global_id("Order", order.id)
    variables = {"id": order_id}
    response = staff_api_client.post_graphql(
        query, variables, permissions=[permission_manage_orders]
    )
    content = get_graphql_content(response)
    data = content["data"]["orderMarkAsPaid"]["orderErrors"]
    assert data[0]["code"] == OrderErrorCode.BILLING_ADDRESS_NOT_SET.name


ORDER_VOID = """
    mutation voidOrder($id: ID!) {
        orderVoid(id: $id) {
            order {
                paymentStatus
                paymentStatusDisplay
            }
            errors {
                field
                message
            }
            orderErrors {
                field
                message
                code
            }
        }
    }
"""


def test_order_void(
    staff_api_client, permission_manage_orders, payment_txn_preauth, staff_user
):
    order = payment_txn_preauth.order
    order_id = graphene.Node.to_global_id("Order", order.id)
    variables = {"id": order_id}
    response = staff_api_client.post_graphql(
        ORDER_VOID, variables, permissions=[permission_manage_orders]
    )
    content = get_graphql_content(response)
    data = content["data"]["orderVoid"]["order"]
    assert data["paymentStatus"] == PaymentChargeStatusEnum.NOT_CHARGED.name
    payment_status_display = dict(ChargeStatus.CHOICES).get(ChargeStatus.NOT_CHARGED)
    assert data["paymentStatusDisplay"] == payment_status_display
    event_payment_voided = order.events.last()
    assert event_payment_voided.type == order_events.OrderEvents.PAYMENT_VOIDED
    assert event_payment_voided.user == staff_user


def test_order_void_payment_error(
    mock_get_manager, staff_api_client, permission_manage_orders, payment_txn_preauth
):
    msg = "Oops! Something went wrong."
    order = payment_txn_preauth.order
    order_id = graphene.Node.to_global_id("Order", order.id)
    variables = {"id": order_id}
    mock_get_manager.void_payment.side_effect = ValueError(msg)
    response = staff_api_client.post_graphql(
        ORDER_VOID, variables, permissions=[permission_manage_orders]
    )
    content = get_graphql_content(response)
    errors = content["data"]["orderVoid"]["errors"]
    assert errors[0]["field"] == "payment"
    assert errors[0]["message"] == msg

    order_errors = content["data"]["orderVoid"]["orderErrors"]
    assert order_errors[0]["code"] == OrderErrorCode.PAYMENT_ERROR.name


def test_order_refund(staff_api_client, permission_manage_orders, payment_txn_captured):
    order = payment_txn_captured.order
    query = """
        mutation refundOrder($id: ID!, $amount: Decimal!) {
            orderRefund(id: $id, amount: $amount) {
                order {
                    paymentStatus
                    paymentStatusDisplay
                    isPaid
                    status
                }
            }
        }
    """
    order_id = graphene.Node.to_global_id("Order", order.id)
    amount = float(payment_txn_captured.total)
    variables = {"id": order_id, "amount": amount}
    response = staff_api_client.post_graphql(
        query, variables, permissions=[permission_manage_orders]
    )
    content = get_graphql_content(response)
    data = content["data"]["orderRefund"]["order"]
    order.refresh_from_db()
    assert data["status"] == order.status.upper()
    assert data["paymentStatus"] == PaymentChargeStatusEnum.FULLY_REFUNDED.name
    payment_status_display = dict(ChargeStatus.CHOICES).get(ChargeStatus.FULLY_REFUNDED)
    assert data["paymentStatusDisplay"] == payment_status_display
    assert data["isPaid"] is False

    order_event = order.events.last()
    assert order_event.parameters["amount"] == str(amount)
    assert order_event.type == order_events.OrderEvents.PAYMENT_REFUNDED


@pytest.mark.parametrize(
    "requires_amount, mutation_name",
    ((True, "orderRefund"), (False, "orderVoid"), (True, "orderCapture")),
)
def test_clean_payment_without_payment_associated_to_order(
    staff_api_client, permission_manage_orders, order, requires_amount, mutation_name
):

    assert not OrderEvent.objects.exists()

    additional_arguments = ", amount: 2" if requires_amount else ""
    query = """
        mutation %(mutationName)s($id: ID!) {
          %(mutationName)s(id: $id %(args)s) {
            errors {
              field
              message
            }
          }
        }
    """ % {
        "mutationName": mutation_name,
        "args": additional_arguments,
    }

    order_id = graphene.Node.to_global_id("Order", order.id)
    variables = {"id": order_id}
    response = staff_api_client.post_graphql(
        query, variables, permissions=[permission_manage_orders]
    )
    errors = get_graphql_content(response)["data"][mutation_name].get("errors")

    message = "There's no payment associated with the order."

    assert errors, "expected an error"
    assert errors == [{"field": "payment", "message": message}]
    assert not OrderEvent.objects.exists()


def test_try_payment_action_generates_event(order, staff_user, payment_dummy):
    message = "The payment did a oopsie!"
    assert not OrderEvent.objects.exists()

    def _test_operation():
        raise PaymentError(message)

    with pytest.raises(ValidationError) as exc:
        try_payment_action(
            order=order, user=staff_user, payment=payment_dummy, func=_test_operation
        )

    assert exc.value.args[0]["payment"].message == message

    error_event = OrderEvent.objects.get()  # type: OrderEvent
    assert error_event.type == order_events.OrderEvents.PAYMENT_FAILED
    assert error_event.user == staff_user
    assert error_event.parameters == {
        "message": message,
        "gateway": payment_dummy.gateway,
        "payment_id": payment_dummy.token,
    }


def test_clean_order_refund_payment():
    payment = MagicMock(spec=Payment)
    payment.gateway = CustomPaymentChoices.MANUAL
    Mock(spec="string")
    with pytest.raises(ValidationError) as e:
        clean_refund_payment(payment)
    msg = "Manual payments can not be refunded."
    assert e.value.error_dict["payment"][0].message == msg


def test_clean_order_capture():
    with pytest.raises(ValidationError) as e:
        clean_order_capture(None)
    msg = "There's no payment associated with the order."
    assert e.value.error_dict["payment"][0].message == msg


def test_clean_order_cancel(fulfilled_order_with_all_cancelled_fulfillments):
    order = fulfilled_order_with_all_cancelled_fulfillments
    # Shouldn't raise any errors
    assert clean_order_cancel(order) is None


def test_clean_order_cancel_draft_order(
    fulfilled_order_with_all_cancelled_fulfillments,
):
    order = fulfilled_order_with_all_cancelled_fulfillments

    order.status = OrderStatus.DRAFT
    order.save()

    with pytest.raises(ValidationError) as e:
        clean_order_cancel(order)
    assert e.value.error_dict["order"][0].code == OrderErrorCode.CANNOT_CANCEL_ORDER


def test_clean_order_cancel_canceled_order(
    fulfilled_order_with_all_cancelled_fulfillments,
):
    order = fulfilled_order_with_all_cancelled_fulfillments

    order.status = OrderStatus.CANCELED
    order.save()

    with pytest.raises(ValidationError) as e:
        clean_order_cancel(order)
    assert e.value.error_dict["order"][0].code == OrderErrorCode.CANNOT_CANCEL_ORDER


def test_clean_order_cancel_order_with_fulfillment(
    fulfilled_order_with_cancelled_fulfillment,
):
    order = fulfilled_order_with_cancelled_fulfillment

    order.status = OrderStatus.CANCELED
    order.save()

    with pytest.raises(ValidationError) as e:
        clean_order_cancel(order)
    assert e.value.error_dict["order"][0].code == OrderErrorCode.CANNOT_CANCEL_ORDER


ORDER_UPDATE_SHIPPING_QUERY = """
    mutation orderUpdateShipping($order: ID!, $shippingMethod: ID) {
        orderUpdateShipping(
                order: $order, input: {shippingMethod: $shippingMethod}) {
            errors {
                field
                message
            }
            order {
                id
            }
        }
    }
"""


def test_order_update_shipping(
    staff_api_client,
    permission_manage_orders,
    order_with_lines,
    shipping_method,
    staff_user,
):
    order = order_with_lines
    query = ORDER_UPDATE_SHIPPING_QUERY
    order_id = graphene.Node.to_global_id("Order", order.id)
    method_id = graphene.Node.to_global_id("ShippingMethod", shipping_method.id)
    variables = {"order": order_id, "shippingMethod": method_id}
    response = staff_api_client.post_graphql(
        query, variables, permissions=[permission_manage_orders]
    )
    content = get_graphql_content(response)
    data = content["data"]["orderUpdateShipping"]
    assert data["order"]["id"] == order_id

    order.refresh_from_db()
    shipping_total = shipping_method.get_total()
    shipping_price = TaxedMoney(shipping_total, shipping_total)
    assert order.status == OrderStatus.UNFULFILLED
    assert order.shipping_method == shipping_method
    assert order.shipping_price_net == shipping_price.net
    assert order.shipping_price_gross == shipping_price.gross
    assert order.shipping_method_name == shipping_method.name


def test_order_update_shipping_clear_shipping_method(
    staff_api_client, permission_manage_orders, order, staff_user, shipping_method
):
    order.shipping_method = shipping_method
    shipping_total = shipping_method.get_total()
    shipping_price = TaxedMoney(shipping_total, shipping_total)
    order.shipping_price = shipping_price
    order.shipping_method_name = "Example shipping"
    order.save()

    query = ORDER_UPDATE_SHIPPING_QUERY
    order_id = graphene.Node.to_global_id("Order", order.id)
    variables = {"order": order_id, "shippingMethod": None}
    response = staff_api_client.post_graphql(
        query, variables, permissions=[permission_manage_orders]
    )
    content = get_graphql_content(response)
    data = content["data"]["orderUpdateShipping"]
    assert data["order"]["id"] == order_id

    order.refresh_from_db()
    assert order.shipping_method is None
    assert order.shipping_price == zero_taxed_money()
    assert order.shipping_method_name is None


def test_order_update_shipping_shipping_required(
    staff_api_client, permission_manage_orders, order_with_lines, staff_user
):
    order = order_with_lines
    query = ORDER_UPDATE_SHIPPING_QUERY
    order_id = graphene.Node.to_global_id("Order", order.id)
    variables = {"order": order_id, "shippingMethod": None}
    response = staff_api_client.post_graphql(
        query, variables, permissions=[permission_manage_orders]
    )
    content = get_graphql_content(response)
    data = content["data"]["orderUpdateShipping"]
    assert data["errors"][0]["field"] == "shippingMethod"
    assert data["errors"][0]["message"] == (
        "Shipping method is required for this order."
    )


def test_order_update_shipping_no_shipping_address(
    staff_api_client,
    permission_manage_orders,
    order_with_lines,
    shipping_method,
    staff_user,
):
    order = order_with_lines
    order.shipping_address = None
    order.save()
    query = ORDER_UPDATE_SHIPPING_QUERY
    order_id = graphene.Node.to_global_id("Order", order.id)
    method_id = graphene.Node.to_global_id("ShippingMethod", shipping_method.id)
    variables = {"order": order_id, "shippingMethod": method_id}
    response = staff_api_client.post_graphql(
        query, variables, permissions=[permission_manage_orders]
    )
    content = get_graphql_content(response)
    data = content["data"]["orderUpdateShipping"]
    assert data["errors"][0]["field"] == "order"
    assert data["errors"][0]["message"] == (
        "Cannot choose a shipping method for an order without" " the shipping address."
    )


def test_order_update_shipping_incorrect_shipping_method(
    staff_api_client,
    permission_manage_orders,
    order_with_lines,
    shipping_method,
    staff_user,
):
    order = order_with_lines
    zone = shipping_method.shipping_zone
    zone.countries = ["DE"]
    zone.save()
    assert order.shipping_address.country.code not in zone.countries
    query = ORDER_UPDATE_SHIPPING_QUERY
    order_id = graphene.Node.to_global_id("Order", order.id)
    method_id = graphene.Node.to_global_id("ShippingMethod", shipping_method.id)
    variables = {"order": order_id, "shippingMethod": method_id}
    response = staff_api_client.post_graphql(
        query, variables, permissions=[permission_manage_orders]
    )
    content = get_graphql_content(response)
    data = content["data"]["orderUpdateShipping"]
    assert data["errors"][0]["field"] == "shippingMethod"
    assert data["errors"][0]["message"] == (
        "Shipping method cannot be used with this order."
    )


def test_draft_order_clear_shipping_method(
    staff_api_client, draft_order, permission_manage_orders
):
    assert draft_order.shipping_method
    query = ORDER_UPDATE_SHIPPING_QUERY
    order_id = graphene.Node.to_global_id("Order", draft_order.id)
    variables = {"order": order_id, "shippingMethod": None}
    response = staff_api_client.post_graphql(
        query, variables, permissions=[permission_manage_orders]
    )
    content = get_graphql_content(response)
    data = content["data"]["orderUpdateShipping"]
    assert data["order"]["id"] == order_id
    draft_order.refresh_from_db()
    assert draft_order.shipping_method is None
    assert draft_order.shipping_price == zero_taxed_money()
    assert draft_order.shipping_method_name is None


def test_orders_total(staff_api_client, permission_manage_orders, order_with_lines):
    query = """
    query Orders($period: ReportingPeriod) {
        ordersTotal(period: $period) {
            gross {
                amount
                currency
            }
            net {
                currency
                amount
            }
        }
    }
    """
    variables = {"period": ReportingPeriod.TODAY.name}
    response = staff_api_client.post_graphql(
        query, variables, permissions=[permission_manage_orders]
    )
    content = get_graphql_content(response)
    amount = str(content["data"]["ordersTotal"]["gross"]["amount"])
    assert Money(amount, "USD") == order_with_lines.total.gross


def test_order_by_token_query(api_client, order):
    query = """
    query OrderByToken($token: UUID!) {
        orderByToken(token: $token) {
            id
        }
    }
    """
    order_id = graphene.Node.to_global_id("Order", order.id)
    response = api_client.post_graphql(query, {"token": order.token})
    content = get_graphql_content(response)
    assert content["data"]["orderByToken"]["id"] == order_id


def test_order_by_token_user_restriction(api_client, order):
    query = """
    query OrderByToken($token: UUID!) {
        orderByToken(token: $token) {
            user {
                id
            }
        }
    }
    """
    response = api_client.post_graphql(query, {"token": order.token})
    assert_no_permission(response)


def test_order_by_token_events_restriction(api_client, order):
    query = """
    query OrderByToken($token: UUID!) {
        orderByToken(token: $token) {
            events {
                id
            }
        }
    }
    """
    response = api_client.post_graphql(query, {"token": order.token})
    assert_no_permission(response)


def test_authorized_access_to_order_by_token(
    user_api_client, staff_api_client, customer_user, order, permission_manage_users
):
    query = """
    query OrderByToken($token: UUID!) {
        orderByToken(token: $token) {
            user {
                id
            }
        }
    }
    """
    variables = {"token": order.token}
    customer_user_id = graphene.Node.to_global_id("User", customer_user.id)

    response = user_api_client.post_graphql(query, variables)
    content = get_graphql_content(response)
    assert content["data"]["orderByToken"]["user"]["id"] == customer_user_id

    response = staff_api_client.post_graphql(
        query, variables, permissions=[permission_manage_users]
    )
    content = get_graphql_content(response)
    assert content["data"]["orderByToken"]["user"]["id"] == customer_user_id


def test_query_draft_order_by_token_with_requester_as_customer(
    user_api_client, draft_order
):
    draft_order.user = user_api_client.user
    draft_order.save(update_fields=["user"])
    query = """
    query OrderByToken($token: UUID!) {
        orderByToken(token: $token) {
            id
        }
    }
    """
    response = user_api_client.post_graphql(query, {"token": draft_order.token})
    content = get_graphql_content(response)
    assert not content["data"]["orderByToken"]


def test_query_draft_order_by_token_as_anonymous_customer(api_client, draft_order):
    query = """
    query OrderByToken($token: UUID!) {
        orderByToken(token: $token) {
            id
        }
    }
    """
    response = api_client.post_graphql(query, {"token": draft_order.token})
    content = get_graphql_content(response)
    assert not content["data"]["orderByToken"]


MUTATION_ORDER_BULK_CANCEL = """
mutation CancelManyOrders($ids: [ID]!) {
    orderBulkCancel(ids: $ids) {
        count
        orderErrors{
            field
            code
        }
    }
}
"""


@patch("saleor.graphql.order.bulk_mutations.orders.cancel_order")
def test_order_bulk_cancel(
    mock_cancel_order,
    staff_api_client,
    order_list,
    fulfilled_order_with_all_cancelled_fulfillments,
    permission_manage_orders,
    address,
):
    orders = order_list
    orders.append(fulfilled_order_with_all_cancelled_fulfillments)
    expected_count = sum(order.can_cancel() for order in orders)
    variables = {
        "ids": [graphene.Node.to_global_id("Order", order.id) for order in orders],
    }
    response = staff_api_client.post_graphql(
        MUTATION_ORDER_BULK_CANCEL, variables, permissions=[permission_manage_orders]
    )
    content = get_graphql_content(response)
    data = content["data"]["orderBulkCancel"]
    assert data["count"] == expected_count
    assert not data["orderErrors"]

    calls = [call(order=order, user=staff_api_client.user) for order in orders]

    mock_cancel_order.assert_has_calls(calls, any_order=True)
    mock_cancel_order.call_count == expected_count


@patch("saleor.graphql.order.bulk_mutations.orders.cancel_order")
def test_order_bulk_cancel_as_app(
    mock_cancel_order,
    app_api_client,
    order_list,
    fulfilled_order_with_all_cancelled_fulfillments,
    permission_manage_orders,
    address,
):
    orders = order_list
    orders.append(fulfilled_order_with_all_cancelled_fulfillments)
    expected_count = sum(order.can_cancel() for order in orders)
    variables = {
        "ids": [graphene.Node.to_global_id("Order", order.id) for order in orders],
    }
    response = app_api_client.post_graphql(
        MUTATION_ORDER_BULK_CANCEL, variables, permissions=[permission_manage_orders]
    )
    content = get_graphql_content(response)
    data = content["data"]["orderBulkCancel"]
    assert data["count"] == expected_count
    assert not data["orderErrors"]

    calls = [call(order=order, user=AnonymousUser()) for order in orders]

    mock_cancel_order.assert_has_calls(calls, any_order=True)
    mock_cancel_order.call_count == expected_count


@pytest.mark.parametrize(
    "orders_filter, count",
    [
        (
            {
                "created": {
                    "gte": str(date.today() - timedelta(days=3)),
                    "lte": str(date.today()),
                }
            },
            1,
        ),
        ({"created": {"gte": str(date.today() - timedelta(days=3))}}, 1),
        ({"created": {"lte": str(date.today())}}, 2),
        ({"created": {"lte": str(date.today() - timedelta(days=3))}}, 1),
        ({"created": {"gte": str(date.today() + timedelta(days=1))}}, 0),
    ],
)
def test_order_query_with_filter_created(
    orders_filter,
    count,
    orders_query_with_filter,
    staff_api_client,
    permission_manage_orders,
):
    Order.objects.create()
    with freeze_time("2012-01-14"):
        Order.objects.create()
    variables = {"filter": orders_filter}
    staff_api_client.user.user_permissions.add(permission_manage_orders)
    response = staff_api_client.post_graphql(orders_query_with_filter, variables)
    content = get_graphql_content(response)
    orders = content["data"]["orders"]["edges"]

    assert len(orders) == count


@pytest.mark.parametrize(
    "orders_filter, count, payment_status",
    [
        ({"paymentStatus": "FULLY_CHARGED"}, 1, ChargeStatus.FULLY_CHARGED),
        ({"paymentStatus": "NOT_CHARGED"}, 2, ChargeStatus.NOT_CHARGED),
        ({"paymentStatus": "PARTIALLY_CHARGED"}, 1, ChargeStatus.PARTIALLY_CHARGED),
        ({"paymentStatus": "PARTIALLY_REFUNDED"}, 1, ChargeStatus.PARTIALLY_REFUNDED),
        ({"paymentStatus": "FULLY_REFUNDED"}, 1, ChargeStatus.FULLY_REFUNDED),
        ({"paymentStatus": "FULLY_CHARGED"}, 0, ChargeStatus.FULLY_REFUNDED),
        ({"paymentStatus": "NOT_CHARGED"}, 1, ChargeStatus.FULLY_REFUNDED),
    ],
)
def test_order_query_with_filter_payment_status(
    orders_filter,
    count,
    payment_status,
    orders_query_with_filter,
    staff_api_client,
    payment_dummy,
    permission_manage_orders,
):
    payment_dummy.charge_status = payment_status
    payment_dummy.save()

    payment_dummy.id = None
    payment_dummy.order = Order.objects.create()
    payment_dummy.charge_status = ChargeStatus.NOT_CHARGED
    payment_dummy.save()

    variables = {"filter": orders_filter}
    staff_api_client.user.user_permissions.add(permission_manage_orders)
    response = staff_api_client.post_graphql(orders_query_with_filter, variables)
    content = get_graphql_content(response)
    orders = content["data"]["orders"]["edges"]

    assert len(orders) == count


@pytest.mark.parametrize(
    "orders_filter, count, status",
    [
        ({"status": "UNFULFILLED"}, 2, OrderStatus.UNFULFILLED),
        ({"status": "PARTIALLY_FULFILLED"}, 1, OrderStatus.PARTIALLY_FULFILLED),
        ({"status": "FULFILLED"}, 1, OrderStatus.FULFILLED),
        ({"status": "CANCELED"}, 1, OrderStatus.CANCELED),
    ],
)
def test_order_query_with_filter_status(
    orders_filter,
    count,
    status,
    orders_query_with_filter,
    staff_api_client,
    payment_dummy,
    permission_manage_orders,
    order,
):
    order.status = status
    order.save()

    Order.objects.create()

    variables = {"filter": orders_filter}
    staff_api_client.user.user_permissions.add(permission_manage_orders)
    response = staff_api_client.post_graphql(orders_query_with_filter, variables)
    content = get_graphql_content(response)
    orders = content["data"]["orders"]["edges"]
    order_id = graphene.Node.to_global_id("Order", order.pk)

    orders_ids_from_response = [o["node"]["id"] for o in orders]
    assert len(orders) == count
    assert order_id in orders_ids_from_response


@pytest.mark.parametrize(
    "orders_filter, user_field, user_value",
    [
        ({"customer": "admin"}, "email", "admin@example.com"),
        ({"customer": "John"}, "first_name", "johnny"),
        ({"customer": "Snow"}, "last_name", "snow"),
    ],
)
def test_order_query_with_filter_customer_fields(
    orders_filter,
    user_field,
    user_value,
    orders_query_with_filter,
    staff_api_client,
    permission_manage_orders,
    customer_user,
):
    setattr(customer_user, user_field, user_value)
    customer_user.save()
    customer_user.refresh_from_db()

    order = Order(user=customer_user, token=str(uuid.uuid4()))
    Order.objects.bulk_create([order, Order(token=str(uuid.uuid4()))])

    variables = {"filter": orders_filter}
    staff_api_client.user.user_permissions.add(permission_manage_orders)
    response = staff_api_client.post_graphql(orders_query_with_filter, variables)
    content = get_graphql_content(response)
    orders = content["data"]["orders"]["edges"]
    order_id = graphene.Node.to_global_id("Order", order.pk)

    assert len(orders) == 1
    assert orders[0]["node"]["id"] == order_id


@pytest.mark.parametrize(
    "orders_filter, user_field, user_value",
    [
        ({"customer": "admin"}, "email", "admin@example.com"),
        ({"customer": "John"}, "first_name", "johnny"),
        ({"customer": "Snow"}, "last_name", "snow"),
    ],
)
def test_draft_order_query_with_filter_customer_fields(
    orders_filter,
    user_field,
    user_value,
    draft_orders_query_with_filter,
    staff_api_client,
    permission_manage_orders,
    customer_user,
):
    setattr(customer_user, user_field, user_value)
    customer_user.save()
    customer_user.refresh_from_db()

    order = Order(status=OrderStatus.DRAFT, user=customer_user, token=str(uuid.uuid4()))
    Order.objects.bulk_create(
        [order, Order(token=str(uuid.uuid4()), status=OrderStatus.DRAFT)]
    )

    variables = {"filter": orders_filter}
    staff_api_client.user.user_permissions.add(permission_manage_orders)
    response = staff_api_client.post_graphql(draft_orders_query_with_filter, variables)
    content = get_graphql_content(response)
    orders = content["data"]["draftOrders"]["edges"]
    order_id = graphene.Node.to_global_id("Order", order.pk)

    assert len(orders) == 1
    assert orders[0]["node"]["id"] == order_id


@pytest.mark.parametrize(
    "orders_filter, count",
    [
        (
            {
                "created": {
                    "gte": str(date.today() - timedelta(days=3)),
                    "lte": str(date.today()),
                }
            },
            1,
        ),
        ({"created": {"gte": str(date.today() - timedelta(days=3))}}, 1),
        ({"created": {"lte": str(date.today())}}, 2),
        ({"created": {"lte": str(date.today() - timedelta(days=3))}}, 1),
        ({"created": {"gte": str(date.today() + timedelta(days=1))}}, 0),
    ],
)
def test_draft_order_query_with_filter_created_(
    orders_filter,
    count,
    draft_orders_query_with_filter,
    staff_api_client,
    permission_manage_orders,
):
    Order.objects.create(status=OrderStatus.DRAFT)
    with freeze_time("2012-01-14"):
        Order.objects.create(status=OrderStatus.DRAFT)
    variables = {"filter": orders_filter}
    staff_api_client.user.user_permissions.add(permission_manage_orders)
    response = staff_api_client.post_graphql(draft_orders_query_with_filter, variables)
    content = get_graphql_content(response)
    orders = content["data"]["draftOrders"]["edges"]

    assert len(orders) == count


QUERY_ORDER_WITH_SORT = """
    query ($sort_by: OrderSortingInput!) {
        orders(first:5, sortBy: $sort_by) {
            edges{
                node{
                    number
                }
            }
        }
    }
"""


@pytest.mark.parametrize(
    "order_sort, result_order",
    [
        ({"field": "NUMBER", "direction": "ASC"}, [0, 1, 2]),
        ({"field": "NUMBER", "direction": "DESC"}, [2, 1, 0]),
        ({"field": "CREATION_DATE", "direction": "ASC"}, [1, 0, 2]),
        ({"field": "CREATION_DATE", "direction": "DESC"}, [2, 0, 1]),
        ({"field": "CUSTOMER", "direction": "ASC"}, [2, 0, 1]),
        ({"field": "CUSTOMER", "direction": "DESC"}, [1, 0, 2]),
        ({"field": "FULFILLMENT_STATUS", "direction": "ASC"}, [2, 1, 0]),
        ({"field": "FULFILLMENT_STATUS", "direction": "DESC"}, [0, 1, 2]),
        ({"field": "TOTAL", "direction": "ASC"}, [0, 2, 1]),
        ({"field": "TOTAL", "direction": "DESC"}, [1, 2, 0]),
    ],
)
def test_query_orders_with_sort(
    order_sort, result_order, staff_api_client, permission_manage_orders, address
):
    created_orders = []
    with freeze_time("2017-01-14"):
        created_orders.append(
            Order.objects.create(
                token=str(uuid.uuid4()),
                billing_address=address,
                status=OrderStatus.PARTIALLY_FULFILLED,
                total=TaxedMoney(net=Money(10, "USD"), gross=Money(13, "USD")),
            )
        )
    with freeze_time("2012-01-14"):
        address2 = address.get_copy()
        address2.first_name = "Walter"
        address2.save()
        created_orders.append(
            Order.objects.create(
                token=str(uuid.uuid4()),
                billing_address=address2,
                status=OrderStatus.FULFILLED,
                total=TaxedMoney(net=Money(100, "USD"), gross=Money(130, "USD")),
            )
        )
    address3 = address.get_copy()
    address3.last_name = "Alice"
    address3.save()
    created_orders.append(
        Order.objects.create(
            token=str(uuid.uuid4()),
            billing_address=address3,
            status=OrderStatus.CANCELED,
            total=TaxedMoney(net=Money(20, "USD"), gross=Money(26, "USD")),
        )
    )
    variables = {"sort_by": order_sort}
    staff_api_client.user.user_permissions.add(permission_manage_orders)
    response = staff_api_client.post_graphql(QUERY_ORDER_WITH_SORT, variables)
    content = get_graphql_content(response)
    orders = content["data"]["orders"]["edges"]

    for order, order_number in enumerate(result_order):
        assert orders[order]["node"]["number"] == str(created_orders[order_number].pk)


QUERY_DRAFT_ORDER_WITH_SORT = """
    query ($sort_by: OrderSortingInput!) {
        draftOrders(first:5, sortBy: $sort_by) {
            edges{
                node{
                    number
                }
            }
        }
    }
"""


@pytest.mark.parametrize(
    "draft_order_sort, result_order",
    [
        ({"field": "NUMBER", "direction": "ASC"}, [0, 1, 2]),
        ({"field": "NUMBER", "direction": "DESC"}, [2, 1, 0]),
        ({"field": "CREATION_DATE", "direction": "ASC"}, [1, 0, 2]),
        ({"field": "CREATION_DATE", "direction": "DESC"}, [2, 0, 1]),
        ({"field": "CUSTOMER", "direction": "ASC"}, [2, 0, 1]),
        ({"field": "CUSTOMER", "direction": "DESC"}, [1, 0, 2]),
        ({"field": "TOTAL", "direction": "ASC"}, [0, 2, 1]),
        ({"field": "TOTAL", "direction": "DESC"}, [1, 2, 0]),
    ],
)
def test_query_draft_orders_with_sort(
    draft_order_sort, result_order, staff_api_client, permission_manage_orders, address
):
    created_orders = []
    with freeze_time("2017-01-14"):
        created_orders.append(
            Order.objects.create(
                token=str(uuid.uuid4()),
                billing_address=address,
                status=OrderStatus.DRAFT,
                total=TaxedMoney(net=Money(10, "USD"), gross=Money(13, "USD")),
            )
        )
    with freeze_time("2012-01-14"):
        address2 = address.get_copy()
        address2.first_name = "Walter"
        address2.save()
        created_orders.append(
            Order.objects.create(
                token=str(uuid.uuid4()),
                billing_address=address2,
                status=OrderStatus.DRAFT,
                total=TaxedMoney(net=Money(100, "USD"), gross=Money(130, "USD")),
            )
        )
    address3 = address.get_copy()
    address3.last_name = "Alice"
    address3.save()
    created_orders.append(
        Order.objects.create(
            token=str(uuid.uuid4()),
            billing_address=address3,
            status=OrderStatus.DRAFT,
            total=TaxedMoney(net=Money(20, "USD"), gross=Money(26, "USD")),
        )
    )
    variables = {"sort_by": draft_order_sort}
    staff_api_client.user.user_permissions.add(permission_manage_orders)
    response = staff_api_client.post_graphql(QUERY_DRAFT_ORDER_WITH_SORT, variables)
    content = get_graphql_content(response)
    draft_orders = content["data"]["draftOrders"]["edges"]

    for order, order_number in enumerate(result_order):
        assert draft_orders[order]["node"]["number"] == str(
            created_orders[order_number].pk
        )


@pytest.mark.parametrize(
    "orders_filter, count",
    [
        ({"search": "test_discount"}, 2),
        ({"search": "test_discount1"}, 1),
        ({"search": "translated_discount1_name"}, 1),
        ({"search": "user"}, 2),
        ({"search": "user1@example.com"}, 1),
        ({"search": "test@example.com"}, 1),
        ({"search": "Leslie"}, 1),
        ({"search": "Wade"}, 1),
        ({"search": ""}, 3),
    ],
)
def test_orders_query_with_filter_search(
    orders_filter,
    count,
    orders_query_with_filter,
    staff_api_client,
    permission_manage_orders,
    customer_user,
):
    Order.objects.bulk_create(
        [
            Order(
                user=customer_user,
                token=str(uuid.uuid4()),
                discount_name="test_discount1",
                user_email="test@example.com",
                translated_discount_name="translated_discount1_name",
            ),
            Order(token=str(uuid.uuid4()), user_email="user1@example.com"),
            Order(
                token=str(uuid.uuid4()),
                user_email="user2@example.com",
                discount_name="test_discount2",
                translated_discount_name="translated_discount2_name",
            ),
        ]
    )
    variables = {"filter": orders_filter}
    staff_api_client.user.user_permissions.add(permission_manage_orders)
    response = staff_api_client.post_graphql(orders_query_with_filter, variables)
    content = get_graphql_content(response)
    assert content["data"]["orders"]["totalCount"] == count


def test_orders_query_with_filter_search_by_id(
    orders_query_with_filter, order, staff_api_client, permission_manage_orders
):
    variables = {"filter": {"search": order.pk}}
    staff_api_client.user.user_permissions.add(permission_manage_orders)
    response = staff_api_client.post_graphql(orders_query_with_filter, variables)
    content = get_graphql_content(response)
    assert content["data"]["orders"]["totalCount"] == 1


@pytest.mark.parametrize(
    "draft_orders_filter, count",
    [
        ({"search": "test_discount"}, 2),
        ({"search": "test_discount1"}, 1),
        ({"search": "translated_discount1_name"}, 1),
        ({"search": "user"}, 2),
        ({"search": "user1@example.com"}, 1),
        ({"search": "test@example.com"}, 1),
        ({"search": "Leslie"}, 1),
        ({"search": "Wade"}, 1),
        ({"search": ""}, 3),
    ],
)
def test_draft_orders_query_with_filter_search(
    draft_orders_filter,
    count,
    draft_orders_query_with_filter,
    staff_api_client,
    permission_manage_orders,
    customer_user,
):
    Order.objects.bulk_create(
        [
            Order(
                user=customer_user,
                token=str(uuid.uuid4()),
                discount_name="test_discount1",
                user_email="test@example.com",
                translated_discount_name="translated_discount1_name",
                status=OrderStatus.DRAFT,
            ),
            Order(
                token=str(uuid.uuid4()),
                user_email="user1@example.com",
                status=OrderStatus.DRAFT,
            ),
            Order(
                token=str(uuid.uuid4()),
                user_email="user2@example.com",
                discount_name="test_discount2",
                translated_discount_name="translated_discount2_name",
                status=OrderStatus.DRAFT,
            ),
        ]
    )
    variables = {"filter": draft_orders_filter}
    staff_api_client.user.user_permissions.add(permission_manage_orders)
    response = staff_api_client.post_graphql(draft_orders_query_with_filter, variables)
    content = get_graphql_content(response)
    assert content["data"]["draftOrders"]["totalCount"] == count


def test_draft_orders_query_with_filter_search_by_id(
    draft_orders_query_with_filter,
    draft_order,
    staff_api_client,
    permission_manage_orders,
):
    variables = {"filter": {"search": draft_order.pk}}
    staff_api_client.user.user_permissions.add(permission_manage_orders)
    response = staff_api_client.post_graphql(draft_orders_query_with_filter, variables)
    content = get_graphql_content(response)
    assert content["data"]["draftOrders"]["totalCount"] == 1


@pytest.fixture
def update_order_meta():
    return """
    mutation orderUpdateMeta($token: UUID!, $input: MetaInput!) {
        orderUpdateMeta(token: $token, input: $input){
            errors {
                message
            }
        }
    }
    """


@pytest.fixture
def update_order_private_meta():
    return """
    mutation orderUpdatePrivateMeta($id: ID!, $input: MetaInput!) {
        orderUpdatePrivateMeta(id: $id, input: $input){
            errors {
                message
            }
        }
    }
    """


@pytest.fixture
def order_meta_update_variables(order):
    return {
        "token": order.token,
        "input": {
            "namespace": "test",
            "clientName": "client1",
            "key": "foo",
            "value": "bar",
        },
    }


@pytest.fixture
def order_private_meta_update_variables(order):
    order_id = graphene.Node.to_global_id("Order", order.id)
    return {
        "id": order_id,
        "input": {
            "namespace": "test",
            "clientName": "client1",
            "key": "foo",
            "value": "bar",
        },
    }


def test_user_without_permission_cannot_update_private_meta(
    staff_api_client,
    staff_user,
    update_order_private_meta,
    order_private_meta_update_variables,
):
    assert not staff_user.has_perm(OrderPermissions.MANAGE_ORDERS)
    response = staff_api_client.post_graphql(
        update_order_private_meta, order_private_meta_update_variables
    )
    assert_no_permission(response)


def test_user_does_not_need_permission_to_update_meta(
    staff_api_client, update_order_meta, order_meta_update_variables, order
):
    response = staff_api_client.post_graphql(
        update_order_meta, order_meta_update_variables, permissions=[]
    )
    content = get_graphql_content(response)
    errors = content["data"]["orderUpdateMeta"]["errors"]
    assert len(errors) == 0
    order.refresh_from_db()
    assert order.get_value_from_metadata("foo") == "bar"


def test_user_with_permission_can_update_private_meta(
    permission_manage_orders,
    staff_api_client,
    staff_user,
    update_order_private_meta,
    order_private_meta_update_variables,
    order,
):
    staff_user.user_permissions.add(permission_manage_orders)
    assert staff_user.has_perm(OrderPermissions.MANAGE_ORDERS)
    response = staff_api_client.post_graphql(
        update_order_private_meta, order_private_meta_update_variables
    )
    content = get_graphql_content(response)
    errors = content["data"]["orderUpdatePrivateMeta"]["errors"]
    assert len(errors) == 0
    order.refresh_from_db()
    assert order.get_value_from_private_metadata("foo") == "bar"


@pytest.fixture
def clear_order_meta():
    return """
        mutation orderClearMeta($token: UUID!, $input: MetaPath!) {
            orderClearMeta(token: $token, input: $input) {
                errors {
                    message
                }
            }
        }
    """


@pytest.fixture
def clear_order_private_meta():
    return """
        mutation orderClearPrivateMeta($id: ID!, $input: MetaPath!) {
            orderClearPrivateMeta(id: $id, input: $input) {
                errors {
                    message
                }
            }
        }
    """


@pytest.fixture
def clear_meta_variables(order):
    return {
        "token": order.token,
        "input": {"namespace": "test", "clientName": "client1", "key": "foo"},
    }


@pytest.fixture
def clear_meta_private_variables(order):
    order_id = graphene.Node.to_global_id("Order", order.id)
    return {
        "id": order_id,
        "input": {
            "namespace": "testPrivate",
            "clientName": "clientPrivate1",
            "key": "foofoo",
        },
    }


@pytest.fixture
def order_with_meta(order):
    order.store_value_in_metadata(items={"foo": "bar"})
    order.store_value_in_private_metadata(items={"foofoo": "barbar"})
    order.save()
    return order


def test_user_without_permission_cannot_clear_meta(
    staff_user, staff_api_client, clear_order_meta, clear_meta_variables
):
    assert not staff_user.has_perm(OrderPermissions.MANAGE_ORDERS)
    response = staff_api_client.post_graphql(clear_order_meta, clear_meta_variables)
    assert_no_permission(response)


def test_user_without_permission_cannot_clear_private_meta(
    staff_user, staff_api_client, clear_order_private_meta, clear_meta_private_variables
):
    assert not staff_user.has_perm(OrderPermissions.MANAGE_ORDERS)
    response = staff_api_client.post_graphql(
        clear_order_private_meta, clear_meta_private_variables
    )
    assert_no_permission(response)


def test_user_with_permission_can_clear_meta(
    staff_user,
    staff_api_client,
    clear_order_meta,
    clear_meta_variables,
    order_with_meta,
    permission_manage_orders,
):
    staff_user.user_permissions.add(permission_manage_orders)
    assert staff_user.has_perm(OrderPermissions.MANAGE_ORDERS)
    response = staff_api_client.post_graphql(clear_order_meta, clear_meta_variables)
    assert response.status_code == 200
    content = get_graphql_content(response)
    errors = content["data"]["orderClearMeta"]["errors"]
    assert len(errors) == 0
    order_with_meta.refresh_from_db()
    assert not order_with_meta.get_value_from_metadata("foo")


def test_user_with_permission_can_clear_private_meta(
    staff_user,
    staff_api_client,
    clear_order_private_meta,
    clear_meta_private_variables,
    order_with_meta,
    permission_manage_orders,
):
    staff_user.user_permissions.add(permission_manage_orders)
    assert staff_user.has_perm(OrderPermissions.MANAGE_ORDERS)
    response = staff_api_client.post_graphql(
        clear_order_private_meta, clear_meta_private_variables
    )
    assert response.status_code == 200
    content = get_graphql_content(response)
    errors = content["data"]["orderClearPrivateMeta"]["errors"]
    assert len(errors) == 0
    order_with_meta.refresh_from_db()
    assert not order_with_meta.get_value_from_private_metadata(key="foofoo")<|MERGE_RESOLUTION|>--- conflicted
+++ resolved
@@ -9,15 +9,8 @@
 from freezegun import freeze_time
 from prices import Money, TaxedMoney
 
-<<<<<<< HEAD
-from saleor.account.models import CustomerEvent
-from saleor.core import JobStatus
-from saleor.core.permissions import OrderPermissions
-from saleor.core.taxes import zero_taxed_money
-from saleor.graphql.core.enums import ReportingPeriod
-from saleor.graphql.order.mutations.orders import (
-=======
 from ....account.models import CustomerEvent
+from ....core import JobStatus
 from ....core.permissions import OrderPermissions
 from ....core.taxes import zero_taxed_money
 from ....order import OrderStatus, events as order_events
@@ -31,7 +24,6 @@
 from ....warehouse.tests.utils import get_available_quantity_for_stock
 from ...core.enums import ReportingPeriod
 from ...order.mutations.orders import (
->>>>>>> fd015a8e
     clean_order_cancel,
     clean_order_capture,
     clean_refund_payment,
