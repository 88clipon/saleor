--- conflicted
+++ resolved
@@ -138,10 +138,6 @@
                     )
                 }
             )
-<<<<<<< HEAD
-        send_user_password_reset_notification(redirect_url, user, info.context.plugins)
-=======
-
         if not user.is_active:
             raise ValidationError(
                 {
@@ -151,8 +147,7 @@
                     )
                 }
             )
-        send_user_password_reset_email_with_url(redirect_url, user)
->>>>>>> 95ce4b57
+        send_user_password_reset_notification(redirect_url, user, info.context.plugins)
         return RequestPasswordReset()
 
 
@@ -441,32 +436,6 @@
             account_events.customer_account_created_event(user=instance)
 
         if cleaned_input.get("redirect_url"):
-<<<<<<< HEAD
             send_set_password_notification(
                 cleaned_input.get("redirect_url"), instance, info.context.plugins
-            )
-
-
-class UserUpdateMeta(UpdateMetaBaseMutation):
-    class Meta:
-        description = "Updates metadata for user."
-        model = models.User
-        public = True
-        error_type_class = AccountError
-        error_type_field = "account_errors"
-        permissions = (AccountPermissions.MANAGE_USERS,)
-
-
-class UserClearMeta(ClearMetaBaseMutation):
-    class Meta:
-        description = "Clear metadata for user."
-        model = models.User
-        public = True
-        error_type_class = AccountError
-        error_type_field = "account_errors"
-        permissions = (AccountPermissions.MANAGE_USERS,)
-=======
-            send_set_password_email_with_url(
-                cleaned_input.get("redirect_url"), instance
-            )
->>>>>>> 95ce4b57
+            )