--- conflicted
+++ resolved
@@ -13,16 +13,12 @@
 )
 from ..account.utils import is_owner_or_has_one_of_perms
 from ..core.connection import CountableConnection
-<<<<<<< HEAD
-from ..core.descriptions import ADDED_IN_31, ADDED_IN_35, PREVIEW_FEATURE
-=======
 from ..core.descriptions import (
     ADDED_IN_31,
     ADDED_IN_35,
     DEPRECATED_IN_3X_FIELD,
     PREVIEW_FEATURE,
 )
->>>>>>> 58155fc4
 from ..core.federation import federated_entity, resolve_federation_references
 from ..core.types import Job, ModelObjectType, NonNullList, Permission
 from ..core.utils import from_global_id_or_error
