schema {
  query: Query
  mutation: Mutation
}

type AccountAddressCreate {
  errors: [Error!]! @deprecated(reason: "Use typed errors with error codes. This field will be removed after 2020-07-31.")
  user: User
  accountErrors: [AccountError!]!
  address: Address
}

type AccountAddressDelete {
  errors: [Error!]! @deprecated(reason: "Use typed errors with error codes. This field will be removed after 2020-07-31.")
  user: User
  accountErrors: [AccountError!]!
  address: Address
}

type AccountAddressUpdate {
  errors: [Error!]! @deprecated(reason: "Use typed errors with error codes. This field will be removed after 2020-07-31.")
  user: User
  accountErrors: [AccountError!]!
  address: Address
}

type AccountDelete {
  errors: [Error!]! @deprecated(reason: "Use typed errors with error codes. This field will be removed after 2020-07-31.")
  accountErrors: [AccountError!]!
  user: User
}

type AccountError {
  field: String
  message: String
  code: AccountErrorCode!
}

enum AccountErrorCode {
  ACTIVATE_OWN_ACCOUNT
  ACTIVATE_SUPERUSER_ACCOUNT
  DUPLICATED_INPUT_ITEM
  DEACTIVATE_OWN_ACCOUNT
  DEACTIVATE_SUPERUSER_ACCOUNT
  DELETE_NON_STAFF_USER
  DELETE_OWN_ACCOUNT
  DELETE_STAFF_ACCOUNT
  DELETE_SUPERUSER_ACCOUNT
  GRAPHQL_ERROR
  INVALID
  INVALID_PASSWORD
  LEFT_NOT_MANAGEABLE_PERMISSION
  INVALID_CREDENTIALS
  NOT_FOUND
  OUT_OF_SCOPE_SERVICE_ACCOUNT
  OUT_OF_SCOPE_USER
  OUT_OF_SCOPE_GROUP
  OUT_OF_SCOPE_PERMISSION
  PASSWORD_ENTIRELY_NUMERIC
  PASSWORD_TOO_COMMON
  PASSWORD_TOO_SHORT
  PASSWORD_TOO_SIMILAR
  REQUIRED
  UNIQUE
  JWT_SIGNATURE_EXPIRED
  JWT_INVALID_TOKEN
  JWT_DECODE_ERROR
  JWT_MISSING_TOKEN
  JWT_INVALID_CSRF_TOKEN
}

input AccountInput {
  firstName: String
  lastName: String
  defaultBillingAddress: AddressInput
  defaultShippingAddress: AddressInput
}

type AccountRegister {
  errors: [Error!]! @deprecated(reason: "Use typed errors with error codes. This field will be removed after 2020-07-31.")
  requiresConfirmation: Boolean
  accountErrors: [AccountError!]!
  user: User
}

input AccountRegisterInput {
  email: String!
  password: String!
  redirectUrl: String
}

type AccountRequestDeletion {
  errors: [Error!]! @deprecated(reason: "Use typed errors with error codes. This field will be removed after 2020-07-31.")
  accountErrors: [AccountError!]!
}

type AccountSetDefaultAddress {
  errors: [Error!]! @deprecated(reason: "Use typed errors with error codes. This field will be removed after 2020-07-31.")
  user: User
  accountErrors: [AccountError!]!
}

type AccountUpdate {
  errors: [Error!]! @deprecated(reason: "Use typed errors with error codes. This field will be removed after 2020-07-31.")
  accountErrors: [AccountError!]!
  user: User
}

type AccountUpdateMeta {
  errors: [Error!]! @deprecated(reason: "Use typed errors with error codes. This field will be removed after 2020-07-31.")
  accountErrors: [AccountError!]!
  user: User
}

type Address implements Node {
  id: ID!
  firstName: String!
  lastName: String!
  companyName: String!
  streetAddress1: String!
  streetAddress2: String!
  city: String!
  cityArea: String!
  postalCode: String!
  country: CountryDisplay!
  countryArea: String!
  phone: String
  isDefaultShippingAddress: Boolean
  isDefaultBillingAddress: Boolean
}

type AddressCreate {
  errors: [Error!]! @deprecated(reason: "Use typed errors with error codes. This field will be removed after 2020-07-31.")
  user: User
  accountErrors: [AccountError!]!
  address: Address
}

type AddressDelete {
  errors: [Error!]! @deprecated(reason: "Use typed errors with error codes. This field will be removed after 2020-07-31.")
  user: User
  accountErrors: [AccountError!]!
  address: Address
}

input AddressInput {
  firstName: String
  lastName: String
  companyName: String
  streetAddress1: String
  streetAddress2: String
  city: String
  cityArea: String
  postalCode: String
  country: CountryCode
  countryArea: String
  phone: String
}

type AddressSetDefault {
  errors: [Error!]! @deprecated(reason: "Use typed errors with error codes. This field will be removed after 2020-07-31.")
  user: User
  accountErrors: [AccountError!]!
}

enum AddressTypeEnum {
  BILLING
  SHIPPING
}

type AddressUpdate {
  errors: [Error!]! @deprecated(reason: "Use typed errors with error codes. This field will be removed after 2020-07-31.")
  user: User
  accountErrors: [AccountError!]!
  address: Address
}

type AddressValidationData {
  countryCode: String
  countryName: String
  addressFormat: String
  addressLatinFormat: String
  allowedFields: [String]
  requiredFields: [String]
  upperFields: [String]
  countryAreaType: String
  countryAreaChoices: [ChoiceValue]
  cityType: String
  cityChoices: [ChoiceValue]
  cityAreaType: String
  cityAreaChoices: [ChoiceValue]
  postalCodeType: String
  postalCodeMatchers: [String]
  postalCodeExamples: [String]
  postalCodePrefix: String
}

type App implements Node & ObjectWithMetadata {
  id: ID!
  name: String
  created: DateTime
  isActive: Boolean
  permissions: [Permission]
  tokens: [AppToken]
  privateMetadata: [MetadataItem]!
  metadata: [MetadataItem]!
  privateMeta: [MetaStore]! @deprecated(reason: "Use the `privetaMetadata` field. This field will be removed after 2020-07-31.")
  meta: [MetaStore]! @deprecated(reason: "Use the `metadata` field. This field will be removed after 2020-07-31.")
  type: AppTypeEnum
  webhooks: [Webhook]
  aboutApp: String
  dataPrivacy: String
  dataPrivacyUrl: String
  homepageUrl: String
  supportUrl: String
  configurationUrl: String
  appUrl: String
  version: String
  accessToken: String
}

type AppActivate {
  errors: [Error!]! @deprecated(reason: "Use typed errors with error codes. This field will be removed after 2020-07-31.")
  appErrors: [AppError!]!
  app: App
}

type AppCountableConnection {
  pageInfo: PageInfo!
  edges: [AppCountableEdge!]!
  totalCount: Int
}

type AppCountableEdge {
  node: App!
  cursor: String!
}

type AppCreate {
  errors: [Error!]! @deprecated(reason: "Use typed errors with error codes. This field will be removed after 2020-07-31.")
  authToken: String
  appErrors: [AppError!]!
  app: App
}

type AppDeactivate {
  errors: [Error!]! @deprecated(reason: "Use typed errors with error codes. This field will be removed after 2020-07-31.")
  appErrors: [AppError!]!
  app: App
}

type AppDelete {
  errors: [Error!]! @deprecated(reason: "Use typed errors with error codes. This field will be removed after 2020-07-31.")
  appErrors: [AppError!]!
  app: App
}

type AppDeleteFailedInstallation {
  errors: [Error!]! @deprecated(reason: "Use typed errors with error codes. This field will be removed after 2020-07-31.")
  appErrors: [AppError!]!
  appInstallation: AppInstallation
}

type AppError {
  field: String
  message: String
  code: AppErrorCode!
  permissions: [PermissionEnum!]
}

enum AppErrorCode {
  FORBIDDEN
  GRAPHQL_ERROR
  INVALID
  INVALID_STATUS
  INVALID_PERMISSION
  INVALID_URL_FORMAT
  INVALID_MANIFEST_FORMAT
  MANIFEST_URL_CANT_CONNECT
  NOT_FOUND
  REQUIRED
  UNIQUE
  OUT_OF_SCOPE_APP
  OUT_OF_SCOPE_PERMISSION
}

type AppFetchManifest {
  errors: [Error!]! @deprecated(reason: "Use typed errors with error codes. This field will be removed after 2020-07-31.")
  manifest: Manifest
  appErrors: [AppError!]!
}

input AppFilterInput {
  search: String
  isActive: Boolean
  type: AppTypeEnum
}

input AppInput {
  name: String
  isActive: Boolean
  permissions: [PermissionEnum]
}

type AppInstall {
  errors: [Error!]! @deprecated(reason: "Use typed errors with error codes. This field will be removed after 2020-07-31.")
  appErrors: [AppError!]!
  appInstallation: AppInstallation
}

input AppInstallInput {
  appName: String
  manifestUrl: String
  activateAfterInstallation: Boolean = true
  permissions: [PermissionEnum]
}

type AppInstallation implements Node & Job {
  appName: String!
  manifestUrl: String!
  id: ID!
  status: JobStatusEnum!
  createdAt: DateTime!
  updatedAt: DateTime!
  message: String
}

type AppRetryInstall {
  errors: [Error!]! @deprecated(reason: "Use typed errors with error codes. This field will be removed after 2020-07-31.")
  appErrors: [AppError!]!
  appInstallation: AppInstallation
}

enum AppSortField {
  NAME
  CREATION_DATE
}

input AppSortingInput {
  direction: OrderDirection!
  field: AppSortField!
}

type AppToken implements Node {
  name: String
  authToken: String
  id: ID!
}

type AppTokenCreate {
  errors: [Error!]! @deprecated(reason: "Use typed errors with error codes. This field will be removed after 2020-07-31.")
  authToken: String
  appErrors: [AppError!]!
  appToken: AppToken
}

type AppTokenDelete {
  errors: [Error!]! @deprecated(reason: "Use typed errors with error codes. This field will be removed after 2020-07-31.")
  appErrors: [AppError!]!
  appToken: AppToken
}

input AppTokenInput {
  name: String
  app: ID!
}

type AppTokenVerify {
  errors: [Error!]! @deprecated(reason: "Use typed errors with error codes. This field will be removed after 2020-07-31.")
  valid: Boolean!
  appErrors: [AppError!]!
}

enum AppTypeEnum {
  LOCAL
  THIRDPARTY
}

type AppUpdate {
  errors: [Error!]! @deprecated(reason: "Use typed errors with error codes. This field will be removed after 2020-07-31.")
  appErrors: [AppError!]!
  app: App
}

type AssignNavigation {
  errors: [Error!]! @deprecated(reason: "Use typed errors with error codes. This field will be removed after 2020-07-31.")
  menu: Menu
  menuErrors: [MenuError!]!
}

type Attribute implements Node & ObjectWithMetadata {
  id: ID!
  productTypes(before: String, after: String, first: Int, last: Int): ProductTypeCountableConnection!
  productVariantTypes(before: String, after: String, first: Int, last: Int): ProductTypeCountableConnection!
  privateMetadata: [MetadataItem]!
  metadata: [MetadataItem]!
  privateMeta: [MetaStore]! @deprecated(reason: "Use the `privetaMetadata` field. This field will be removed after 2020-07-31.")
  meta: [MetaStore]! @deprecated(reason: "Use the `metadata` field. This field will be removed after 2020-07-31.")
  inputType: AttributeInputTypeEnum
  name: String
  slug: String
  values: [AttributeValue]
  valueRequired: Boolean!
  visibleInStorefront: Boolean!
  filterableInStorefront: Boolean!
  filterableInDashboard: Boolean!
  availableInGrid: Boolean!
  translation(languageCode: LanguageCodeEnum!): AttributeTranslation
  storefrontSearchPosition: Int!
}

type AttributeAssign {
  errors: [Error!]! @deprecated(reason: "Use typed errors with error codes. This field will be removed after 2020-07-31.")
  productType: ProductType
  productErrors: [ProductAttributeError!]!
}

input AttributeAssignInput {
  id: ID!
  type: AttributeTypeEnum!
}

type AttributeBulkDelete {
  errors: [Error!]! @deprecated(reason: "Use typed errors with error codes. This field will be removed after 2020-07-31.")
  count: Int!
  productErrors: [ProductError!]!
}

type AttributeClearMeta {
  errors: [Error!]! @deprecated(reason: "Use typed errors with error codes. This field will be removed after 2020-07-31.")
  productErrors: [ProductError!]!
  attribute: Attribute
}

type AttributeClearPrivateMeta {
  errors: [Error!]! @deprecated(reason: "Use typed errors with error codes. This field will be removed after 2020-07-31.")
  productErrors: [ProductError!]!
  attribute: Attribute
}

type AttributeCountableConnection {
  pageInfo: PageInfo!
  edges: [AttributeCountableEdge!]!
  totalCount: Int
}

type AttributeCountableEdge {
  node: Attribute!
  cursor: String!
}

type AttributeCreate {
  errors: [Error!]! @deprecated(reason: "Use typed errors with error codes. This field will be removed after 2020-07-31.")
  attribute: Attribute
  productErrors: [ProductError!]!
}

input AttributeCreateInput {
  inputType: AttributeInputTypeEnum
  name: String!
  slug: String
  values: [AttributeValueCreateInput]
  valueRequired: Boolean
  isVariantOnly: Boolean
  visibleInStorefront: Boolean
  filterableInStorefront: Boolean
  filterableInDashboard: Boolean
  storefrontSearchPosition: Int
  availableInGrid: Boolean
}

type AttributeDelete {
  errors: [Error!]! @deprecated(reason: "Use typed errors with error codes. This field will be removed after 2020-07-31.")
  productErrors: [ProductError!]!
  attribute: Attribute
}

input AttributeFilterInput {
  valueRequired: Boolean
  isVariantOnly: Boolean
  visibleInStorefront: Boolean
  filterableInStorefront: Boolean
  filterableInDashboard: Boolean
  availableInGrid: Boolean
  search: String
  ids: [ID]
  inCollection: ID
  inCategory: ID
}

input AttributeInput {
  slug: String!
  value: String
  values: [String]
}

enum AttributeInputTypeEnum {
  DROPDOWN
  MULTISELECT
}

type AttributeReorderValues {
  errors: [Error!]! @deprecated(reason: "Use typed errors with error codes. This field will be removed after 2020-07-31.")
  attribute: Attribute
  productErrors: [ProductError!]!
}

enum AttributeSortField {
  NAME
  SLUG
  VALUE_REQUIRED
  IS_VARIANT_ONLY
  VISIBLE_IN_STOREFRONT
  FILTERABLE_IN_STOREFRONT
  FILTERABLE_IN_DASHBOARD
  STOREFRONT_SEARCH_POSITION
  AVAILABLE_IN_GRID
}

input AttributeSortingInput {
  direction: OrderDirection!
  field: AttributeSortField!
}

type AttributeTranslatableContent implements Node {
  id: ID!
  name: String!
  translation(languageCode: LanguageCodeEnum!): AttributeTranslation
  attribute: Attribute
}

type AttributeTranslate {
  errors: [Error!]! @deprecated(reason: "Use typed errors with error codes. This field will be removed after 2020-07-31.")
  translationErrors: [TranslationError!]!
  attribute: Attribute
}

type AttributeTranslation implements Node {
  id: ID!
  name: String!
  language: LanguageDisplay!
}

enum AttributeTypeEnum {
  PRODUCT
  VARIANT
}

type AttributeUnassign {
  errors: [Error!]! @deprecated(reason: "Use typed errors with error codes. This field will be removed after 2020-07-31.")
  productType: ProductType
  productErrors: [ProductError!]!
}

type AttributeUpdate {
  errors: [Error!]! @deprecated(reason: "Use typed errors with error codes. This field will be removed after 2020-07-31.")
  attribute: Attribute
  productErrors: [ProductError!]!
}

input AttributeUpdateInput {
  name: String
  slug: String
  removeValues: [ID]
  addValues: [AttributeValueCreateInput]
  valueRequired: Boolean
  isVariantOnly: Boolean
  visibleInStorefront: Boolean
  filterableInStorefront: Boolean
  filterableInDashboard: Boolean
  storefrontSearchPosition: Int
  availableInGrid: Boolean
}

type AttributeUpdateMeta {
  errors: [Error!]! @deprecated(reason: "Use typed errors with error codes. This field will be removed after 2020-07-31.")
  productErrors: [ProductError!]!
  attribute: Attribute
}

type AttributeUpdatePrivateMeta {
  errors: [Error!]! @deprecated(reason: "Use typed errors with error codes. This field will be removed after 2020-07-31.")
  productErrors: [ProductError!]!
  attribute: Attribute
}

type AttributeValue implements Node {
  id: ID!
  name: String
  slug: String
  type: AttributeValueType @deprecated(reason: "Use the `inputType` field to determine the type of attribute's value. This field will be removed after 2020-07-31.")
  translation(languageCode: LanguageCodeEnum!): AttributeValueTranslation
  inputType: AttributeInputTypeEnum
}

type AttributeValueBulkDelete {
  errors: [Error!]! @deprecated(reason: "Use typed errors with error codes. This field will be removed after 2020-07-31.")
  count: Int!
  productErrors: [ProductError!]!
}

type AttributeValueCreate {
  errors: [Error!]! @deprecated(reason: "Use typed errors with error codes. This field will be removed after 2020-07-31.")
  attribute: Attribute
  productErrors: [ProductError!]!
  attributeValue: AttributeValue
}

input AttributeValueCreateInput {
  name: String!
}

type AttributeValueDelete {
  errors: [Error!]! @deprecated(reason: "Use typed errors with error codes. This field will be removed after 2020-07-31.")
  attribute: Attribute
  productErrors: [ProductError!]!
  attributeValue: AttributeValue
}

input AttributeValueInput {
  id: ID
  values: [String]!
}

type AttributeValueTranslatableContent implements Node {
  id: ID!
  name: String!
  translation(languageCode: LanguageCodeEnum!): AttributeValueTranslation
  attributeValue: AttributeValue
}

type AttributeValueTranslate {
  errors: [Error!]! @deprecated(reason: "Use typed errors with error codes. This field will be removed after 2020-07-31.")
  translationErrors: [TranslationError!]!
  attributeValue: AttributeValue
}

type AttributeValueTranslation implements Node {
  id: ID!
  name: String!
  language: LanguageDisplay!
}

enum AttributeValueType {
  COLOR
  GRADIENT
  URL
  STRING
}

type AttributeValueUpdate {
  errors: [Error!]! @deprecated(reason: "Use typed errors with error codes. This field will be removed after 2020-07-31.")
  attribute: Attribute
  productErrors: [ProductError!]!
  attributeValue: AttributeValue
}

type AuthorizationKey {
  name: AuthorizationKeyType!
  key: String!
}

type AuthorizationKeyAdd {
  errors: [Error!]! @deprecated(reason: "Use typed errors with error codes. This field will be removed after 2020-07-31.")
  authorizationKey: AuthorizationKey
  shop: Shop
  shopErrors: [ShopError!]!
}

type AuthorizationKeyDelete {
  errors: [Error!]! @deprecated(reason: "Use typed errors with error codes. This field will be removed after 2020-07-31.")
  authorizationKey: AuthorizationKey
  shop: Shop
  shopErrors: [ShopError!]!
}

input AuthorizationKeyInput {
  key: String!
  password: String!
}

enum AuthorizationKeyType {
  FACEBOOK
  GOOGLE_OAUTH2
}

type BulkProductError {
  field: String
  message: String
  code: ProductErrorCode!
  index: Int
  warehouses: [ID!]
}

type BulkStockError {
  field: String
  message: String
  code: ProductErrorCode!
  index: Int
}

input CatalogueInput {
  products: [ID]
  categories: [ID]
  collections: [ID]
}

type Category implements Node & ObjectWithMetadata {
  seoTitle: String
  seoDescription: String
  id: ID!
  name: String!
  description: String!
  descriptionJson: JSONString!
  slug: String!
  parent: Category
  level: Int!
  privateMetadata: [MetadataItem]!
  metadata: [MetadataItem]!
  privateMeta: [MetaStore]! @deprecated(reason: "Use the `privetaMetadata` field. This field will be removed after 2020-07-31.")
  meta: [MetaStore]! @deprecated(reason: "Use the `metadata` field. This field will be removed after 2020-07-31.")
  ancestors(before: String, after: String, first: Int, last: Int): CategoryCountableConnection
  products(before: String, after: String, first: Int, last: Int): ProductCountableConnection
  url: String @deprecated(reason: "This field will be removed after 2020-07-31.")
  children(before: String, after: String, first: Int, last: Int): CategoryCountableConnection
  backgroundImage(size: Int): Image
  translation(languageCode: LanguageCodeEnum!): CategoryTranslation
}

type CategoryBulkDelete {
  errors: [Error!]! @deprecated(reason: "Use typed errors with error codes. This field will be removed after 2020-07-31.")
  count: Int!
  productErrors: [ProductError!]!
}

type CategoryClearMeta {
  errors: [Error!]! @deprecated(reason: "Use typed errors with error codes. This field will be removed after 2020-07-31.")
  productErrors: [ProductError!]!
  category: Category
}

type CategoryClearPrivateMeta {
  errors: [Error!]! @deprecated(reason: "Use typed errors with error codes. This field will be removed after 2020-07-31.")
  productErrors: [ProductError!]!
  category: Category
}

type CategoryCountableConnection {
  pageInfo: PageInfo!
  edges: [CategoryCountableEdge!]!
  totalCount: Int
}

type CategoryCountableEdge {
  node: Category!
  cursor: String!
}

type CategoryCreate {
  errors: [Error!]! @deprecated(reason: "Use typed errors with error codes. This field will be removed after 2020-07-31.")
  productErrors: [ProductError!]!
  category: Category
}

type CategoryDelete {
  errors: [Error!]! @deprecated(reason: "Use typed errors with error codes. This field will be removed after 2020-07-31.")
  productErrors: [ProductError!]!
  category: Category
}

input CategoryFilterInput {
  search: String
  ids: [ID]
}

input CategoryInput {
  description: String
  descriptionJson: JSONString
  name: String
  slug: String
  seo: SeoInput
  backgroundImage: Upload
  backgroundImageAlt: String
}

enum CategorySortField {
  NAME
  PRODUCT_COUNT
  SUBCATEGORY_COUNT
}

input CategorySortingInput {
  direction: OrderDirection!
  field: CategorySortField!
}

type CategoryTranslatableContent implements Node {
  seoTitle: String
  seoDescription: String
  id: ID!
  name: String!
  description: String!
  descriptionJson: JSONString!
  translation(languageCode: LanguageCodeEnum!): CategoryTranslation
  category: Category
}

type CategoryTranslate {
  errors: [Error!]! @deprecated(reason: "Use typed errors with error codes. This field will be removed after 2020-07-31.")
  translationErrors: [TranslationError!]!
  category: Category
}

type CategoryTranslation implements Node {
  seoTitle: String
  seoDescription: String
  id: ID!
  name: String!
  description: String!
  descriptionJson: JSONString!
  language: LanguageDisplay!
}

type CategoryUpdate {
  errors: [Error!]! @deprecated(reason: "Use typed errors with error codes. This field will be removed after 2020-07-31.")
  productErrors: [ProductError!]!
  category: Category
}

type CategoryUpdateMeta {
  errors: [Error!]! @deprecated(reason: "Use typed errors with error codes. This field will be removed after 2020-07-31.")
  productErrors: [ProductError!]!
  category: Category
}

type CategoryUpdatePrivateMeta {
  errors: [Error!]! @deprecated(reason: "Use typed errors with error codes. This field will be removed after 2020-07-31.")
  productErrors: [ProductError!]!
  category: Category
}

type Checkout implements Node & ObjectWithMetadata {
  created: DateTime!
  lastChange: DateTime!
  user: User
  quantity: Int!
  billingAddress: Address
  shippingAddress: Address
  shippingMethod: ShippingMethod
  note: String!
  discount: Money
  discountName: String
  translatedDiscountName: String
  voucherCode: String
  giftCards: [GiftCard]
  id: ID!
  privateMetadata: [MetadataItem]!
  metadata: [MetadataItem]!
  privateMeta: [MetaStore]! @deprecated(reason: "Use the `privetaMetadata` field. This field will be removed after 2020-07-31.")
  meta: [MetaStore]! @deprecated(reason: "Use the `metadata` field. This field will be removed after 2020-07-31.")
  availableShippingMethods: [ShippingMethod]!
  availablePaymentGateways: [PaymentGateway!]!
  email: String!
  isShippingRequired: Boolean!
  lines: [CheckoutLine]
  shippingPrice: TaxedMoney
  subtotalPrice: TaxedMoney
  token: UUID!
  totalPrice: TaxedMoney
}

type CheckoutAddPromoCode {
  errors: [Error!]! @deprecated(reason: "Use typed errors with error codes. This field will be removed after 2020-07-31.")
  checkout: Checkout
  checkoutErrors: [CheckoutError!]!
}

type CheckoutBillingAddressUpdate {
  errors: [Error!]! @deprecated(reason: "Use typed errors with error codes. This field will be removed after 2020-07-31.")
  checkout: Checkout
  checkoutErrors: [CheckoutError!]!
}

type CheckoutClearMeta {
  errors: [Error!]! @deprecated(reason: "Use typed errors with error codes. This field will be removed after 2020-07-31.")
  checkoutErrors: [CheckoutError!]!
  checkout: Checkout
}

type CheckoutClearPrivateMeta {
  errors: [Error!]! @deprecated(reason: "Use typed errors with error codes. This field will be removed after 2020-07-31.")
  checkoutErrors: [CheckoutError!]!
  checkout: Checkout
}

type CheckoutComplete {
  errors: [Error!]! @deprecated(reason: "Use typed errors with error codes. This field will be removed after 2020-07-31.")
  order: Order
  confirmationNeeded: Boolean!
  confirmationData: JSONString
  checkoutErrors: [CheckoutError!]!
}

type CheckoutCountableConnection {
  pageInfo: PageInfo!
  edges: [CheckoutCountableEdge!]!
  totalCount: Int
}

type CheckoutCountableEdge {
  node: Checkout!
  cursor: String!
}

type CheckoutCreate {
  errors: [Error!]! @deprecated(reason: "Use typed errors with error codes. This field will be removed after 2020-07-31.")
  created: Boolean
  checkoutErrors: [CheckoutError!]!
  checkout: Checkout
}

input CheckoutCreateInput {
  lines: [CheckoutLineInput]!
  email: String
  shippingAddress: AddressInput
  billingAddress: AddressInput
}

type CheckoutCustomerAttach {
  errors: [Error!]! @deprecated(reason: "Use typed errors with error codes. This field will be removed after 2020-07-31.")
  checkout: Checkout
  checkoutErrors: [CheckoutError!]!
}

type CheckoutCustomerDetach {
  errors: [Error!]! @deprecated(reason: "Use typed errors with error codes. This field will be removed after 2020-07-31.")
  checkout: Checkout
  checkoutErrors: [CheckoutError!]!
}

type CheckoutEmailUpdate {
  errors: [Error!]! @deprecated(reason: "Use typed errors with error codes. This field will be removed after 2020-07-31.")
  checkout: Checkout
  checkoutErrors: [CheckoutError!]!
}

type CheckoutError {
  field: String
  message: String
  code: CheckoutErrorCode!
  variants: [ID!]
}

enum CheckoutErrorCode {
  BILLING_ADDRESS_NOT_SET
  CHECKOUT_NOT_FULLY_PAID
  GRAPHQL_ERROR
  PRODUCT_NOT_PUBLISHED
  PRODUCT_UNAVAILABLE_FOR_PURCHASE
  INSUFFICIENT_STOCK
  INVALID
  INVALID_SHIPPING_METHOD
  NOT_FOUND
  PAYMENT_ERROR
  QUANTITY_GREATER_THAN_LIMIT
  REQUIRED
  SHIPPING_ADDRESS_NOT_SET
  SHIPPING_METHOD_NOT_APPLICABLE
  SHIPPING_METHOD_NOT_SET
  SHIPPING_NOT_REQUIRED
  TAX_ERROR
  UNIQUE
  VOUCHER_NOT_APPLICABLE
  ZERO_QUANTITY
}

type CheckoutLine implements Node {
  id: ID!
  variant: ProductVariant!
  quantity: Int!
  totalPrice: TaxedMoney
  requiresShipping: Boolean
}

type CheckoutLineCountableConnection {
  pageInfo: PageInfo!
  edges: [CheckoutLineCountableEdge!]!
  totalCount: Int
}

type CheckoutLineCountableEdge {
  node: CheckoutLine!
  cursor: String!
}

type CheckoutLineDelete {
  errors: [Error!]! @deprecated(reason: "Use typed errors with error codes. This field will be removed after 2020-07-31.")
  checkout: Checkout
  checkoutErrors: [CheckoutError!]!
}

input CheckoutLineInput {
  quantity: Int!
  variantId: ID!
}

type CheckoutLinesAdd {
  errors: [Error!]! @deprecated(reason: "Use typed errors with error codes. This field will be removed after 2020-07-31.")
  checkout: Checkout
  checkoutErrors: [CheckoutError!]!
}

type CheckoutLinesUpdate {
  errors: [Error!]! @deprecated(reason: "Use typed errors with error codes. This field will be removed after 2020-07-31.")
  checkout: Checkout
  checkoutErrors: [CheckoutError!]!
}

type CheckoutPaymentCreate {
  errors: [Error!]! @deprecated(reason: "Use typed errors with error codes. This field will be removed after 2020-07-31.")
  checkout: Checkout
  payment: Payment
  paymentErrors: [PaymentError!]!
}

type CheckoutRemovePromoCode {
  errors: [Error!]! @deprecated(reason: "Use typed errors with error codes. This field will be removed after 2020-07-31.")
  checkout: Checkout
  checkoutErrors: [CheckoutError!]!
}

type CheckoutShippingAddressUpdate {
  errors: [Error!]! @deprecated(reason: "Use typed errors with error codes. This field will be removed after 2020-07-31.")
  checkout: Checkout
  checkoutErrors: [CheckoutError!]!
}

type CheckoutShippingMethodUpdate {
  errors: [Error!]! @deprecated(reason: "Use typed errors with error codes. This field will be removed after 2020-07-31.")
  checkout: Checkout
  checkoutErrors: [CheckoutError!]!
}

type CheckoutUpdateMeta {
  errors: [Error!]! @deprecated(reason: "Use typed errors with error codes. This field will be removed after 2020-07-31.")
  checkoutErrors: [CheckoutError!]!
  checkout: Checkout
}

type CheckoutUpdatePrivateMeta {
  errors: [Error!]! @deprecated(reason: "Use typed errors with error codes. This field will be removed after 2020-07-31.")
  checkoutErrors: [CheckoutError!]!
  checkout: Checkout
}

type ChoiceValue {
  raw: String
  verbose: String
}

type Collection implements Node & ObjectWithMetadata {
  seoTitle: String
  seoDescription: String
  id: ID!
  name: String!
  description: String!
  descriptionJson: JSONString!
  publicationDate: Date
  isPublished: Boolean!
  slug: String!
  privateMetadata: [MetadataItem]!
  metadata: [MetadataItem]!
  privateMeta: [MetaStore]! @deprecated(reason: "Use the `privetaMetadata` field. This field will be removed after 2020-07-31.")
  meta: [MetaStore]! @deprecated(reason: "Use the `metadata` field. This field will be removed after 2020-07-31.")
  products(filter: ProductFilterInput, sortBy: ProductOrder, before: String, after: String, first: Int, last: Int): ProductCountableConnection
  backgroundImage(size: Int): Image
  translation(languageCode: LanguageCodeEnum!): CollectionTranslation
}

type CollectionAddProducts {
  errors: [Error!]! @deprecated(reason: "Use typed errors with error codes. This field will be removed after 2020-07-31.")
  collection: Collection
  productErrors: [ProductError!]!
}

type CollectionBulkDelete {
  errors: [Error!]! @deprecated(reason: "Use typed errors with error codes. This field will be removed after 2020-07-31.")
  count: Int!
  productErrors: [ProductError!]!
}

type CollectionBulkPublish {
  errors: [Error!]! @deprecated(reason: "Use typed errors with error codes. This field will be removed after 2020-07-31.")
  count: Int!
  productErrors: [ProductError!]!
}

type CollectionClearMeta {
  errors: [Error!]! @deprecated(reason: "Use typed errors with error codes. This field will be removed after 2020-07-31.")
  productErrors: [ProductError!]!
  collection: Collection
}

type CollectionClearPrivateMeta {
  errors: [Error!]! @deprecated(reason: "Use typed errors with error codes. This field will be removed after 2020-07-31.")
  productErrors: [ProductError!]!
  collection: Collection
}

type CollectionCountableConnection {
  pageInfo: PageInfo!
  edges: [CollectionCountableEdge!]!
  totalCount: Int
}

type CollectionCountableEdge {
  node: Collection!
  cursor: String!
}

type CollectionCreate {
  errors: [Error!]! @deprecated(reason: "Use typed errors with error codes. This field will be removed after 2020-07-31.")
  productErrors: [ProductError!]!
  collection: Collection
}

input CollectionCreateInput {
  isPublished: Boolean
  name: String
  slug: String
  description: String
  descriptionJson: JSONString
  backgroundImage: Upload
  backgroundImageAlt: String
  seo: SeoInput
  publicationDate: Date
  products: [ID]
}

type CollectionDelete {
  errors: [Error!]! @deprecated(reason: "Use typed errors with error codes. This field will be removed after 2020-07-31.")
  productErrors: [ProductError!]!
  collection: Collection
}

input CollectionFilterInput {
  published: CollectionPublished
  search: String
  ids: [ID]
}

input CollectionInput {
  isPublished: Boolean
  name: String
  slug: String
  description: String
  descriptionJson: JSONString
  backgroundImage: Upload
  backgroundImageAlt: String
  seo: SeoInput
  publicationDate: Date
}

enum CollectionPublished {
  PUBLISHED
  HIDDEN
}

type CollectionRemoveProducts {
  errors: [Error!]! @deprecated(reason: "Use typed errors with error codes. This field will be removed after 2020-07-31.")
  collection: Collection
  productErrors: [ProductError!]!
}

type CollectionReorderProducts {
  errors: [Error!]! @deprecated(reason: "Use typed errors with error codes. This field will be removed after 2020-07-31.")
  collection: Collection
  productErrors: [ProductError!]!
}

enum CollectionSortField {
  NAME
  AVAILABILITY
  PRODUCT_COUNT
}

input CollectionSortingInput {
  direction: OrderDirection!
  field: CollectionSortField!
}

type CollectionTranslatableContent implements Node {
  seoTitle: String
  seoDescription: String
  id: ID!
  name: String!
  description: String!
  descriptionJson: JSONString!
  translation(languageCode: LanguageCodeEnum!): CollectionTranslation
  collection: Collection
}

type CollectionTranslate {
  errors: [Error!]! @deprecated(reason: "Use typed errors with error codes. This field will be removed after 2020-07-31.")
  translationErrors: [TranslationError!]!
  collection: Collection
}

type CollectionTranslation implements Node {
  seoTitle: String
  seoDescription: String
  id: ID!
  name: String!
  description: String!
  descriptionJson: JSONString!
  language: LanguageDisplay!
}

type CollectionUpdate {
  errors: [Error!]! @deprecated(reason: "Use typed errors with error codes. This field will be removed after 2020-07-31.")
  productErrors: [ProductError!]!
  collection: Collection
}

type CollectionUpdateMeta {
  errors: [Error!]! @deprecated(reason: "Use typed errors with error codes. This field will be removed after 2020-07-31.")
  productErrors: [ProductError!]!
  collection: Collection
}

type CollectionUpdatePrivateMeta {
  errors: [Error!]! @deprecated(reason: "Use typed errors with error codes. This field will be removed after 2020-07-31.")
  productErrors: [ProductError!]!
  collection: Collection
}

type ConfigurationItem {
  name: String!
  value: String
  type: ConfigurationTypeFieldEnum
  helpText: String
  label: String
}

input ConfigurationItemInput {
  name: String!
  value: String
}

enum ConfigurationTypeFieldEnum {
  STRING
  BOOLEAN
  SECRET
  PASSWORD
}

type ConfirmAccount {
  errors: [Error!]! @deprecated(reason: "Use typed errors with error codes. This field will be removed after 2020-07-31.")
  user: User
  accountErrors: [AccountError!]!
}

type ConfirmEmailChange {
  errors: [Error!]! @deprecated(reason: "Use typed errors with error codes. This field will be removed after 2020-07-31.")
  user: User
  accountErrors: [AccountError!]!
}

enum CountryCode {
  AF
  AX
  AL
  DZ
  AS
  AD
  AO
  AI
  AQ
  AG
  AR
  AM
  AW
  AU
  AT
  AZ
  BS
  BH
  BD
  BB
  BY
  BE
  BZ
  BJ
  BM
  BT
  BO
  BQ
  BA
  BW
  BV
  BR
  IO
  BN
  BG
  BF
  BI
  CV
  KH
  CM
  CA
  KY
  CF
  TD
  CL
  CN
  CX
  CC
  CO
  KM
  CG
  CD
  CK
  CR
  CI
  HR
  CU
  CW
  CY
  CZ
  DK
  DJ
  DM
  DO
  EC
  EG
  SV
  GQ
  ER
  EE
  SZ
  ET
  EU
  FK
  FO
  FJ
  FI
  FR
  GF
  PF
  TF
  GA
  GM
  GE
  DE
  GH
  GI
  GR
  GL
  GD
  GP
  GU
  GT
  GG
  GN
  GW
  GY
  HT
  HM
  VA
  HN
  HK
  HU
  IS
  IN
  ID
  IR
  IQ
  IE
  IM
  IL
  IT
  JM
  JP
  JE
  JO
  KZ
  KE
  KI
  KW
  KG
  LA
  LV
  LB
  LS
  LR
  LY
  LI
  LT
  LU
  MO
  MG
  MW
  MY
  MV
  ML
  MT
  MH
  MQ
  MR
  MU
  YT
  MX
  FM
  MD
  MC
  MN
  ME
  MS
  MA
  MZ
  MM
  NA
  NR
  NP
  NL
  NC
  NZ
  NI
  NE
  NG
  NU
  NF
  KP
  MK
  MP
  NO
  OM
  PK
  PW
  PS
  PA
  PG
  PY
  PE
  PH
  PN
  PL
  PT
  PR
  QA
  RE
  RO
  RU
  RW
  BL
  SH
  KN
  LC
  MF
  PM
  VC
  WS
  SM
  ST
  SA
  SN
  RS
  SC
  SL
  SG
  SX
  SK
  SI
  SB
  SO
  ZA
  GS
  KR
  SS
  ES
  LK
  SD
  SR
  SJ
  SE
  CH
  SY
  TW
  TJ
  TZ
  TH
  TL
  TG
  TK
  TO
  TT
  TN
  TR
  TM
  TC
  TV
  UG
  UA
  AE
  GB
  UM
  US
  UY
  UZ
  VU
  VE
  VN
  VG
  VI
  WF
  EH
  YE
  ZM
  ZW
}

type CountryDisplay {
  code: String!
  country: String!
  vat: VAT
}

type CreateToken {
  errors: [Error!]! @deprecated(reason: "Use typed errors with error codes. This field will be removed after 2020-07-31.")
  token: String
  refreshToken: String
  csrfToken: String
  user: User
  accountErrors: [AccountError!]!
}

type CreditCard {
  brand: String!
  firstDigits: String
  lastDigits: String!
  expMonth: Int
  expYear: Int
}

type CustomerBulkDelete {
  errors: [Error!]! @deprecated(reason: "Use typed errors with error codes. This field will be removed after 2020-07-31.")
  count: Int!
  accountErrors: [AccountError!]!
}

type CustomerCreate {
  errors: [Error!]! @deprecated(reason: "Use typed errors with error codes. This field will be removed after 2020-07-31.")
  accountErrors: [AccountError!]!
  user: User
}

type CustomerDelete {
  errors: [Error!]! @deprecated(reason: "Use typed errors with error codes. This field will be removed after 2020-07-31.")
  accountErrors: [AccountError!]!
  user: User
}

type CustomerEvent implements Node {
  id: ID!
  date: DateTime
  type: CustomerEventsEnum
  user: User
  message: String
  count: Int
  order: Order
  orderLine: OrderLine
}

enum CustomerEventsEnum {
  ACCOUNT_CREATED
  PASSWORD_RESET_LINK_SENT
  PASSWORD_RESET
  EMAIL_CHANGED_REQUEST
  PASSWORD_CHANGED
  EMAIL_CHANGED
  PLACED_ORDER
  NOTE_ADDED_TO_ORDER
  DIGITAL_LINK_DOWNLOADED
  CUSTOMER_DELETED
  NAME_ASSIGNED
  EMAIL_ASSIGNED
  NOTE_ADDED
}

input CustomerFilterInput {
  dateJoined: DateRangeInput
  moneySpent: PriceRangeInput
  numberOfOrders: IntRangeInput
  placedOrders: DateRangeInput
  search: String
}

input CustomerInput {
  defaultBillingAddress: AddressInput
  defaultShippingAddress: AddressInput
  firstName: String
  lastName: String
  email: String
  isActive: Boolean
  note: String
}

type CustomerUpdate {
  errors: [Error!]! @deprecated(reason: "Use typed errors with error codes. This field will be removed after 2020-07-31.")
  accountErrors: [AccountError!]!
  user: User
}

scalar Date

input DateRangeInput {
  gte: Date
  lte: Date
}

scalar DateTime

input DateTimeRangeInput {
  gte: DateTime
  lte: DateTime
}

type DeactivateAllUserTokens {
  errors: [Error!]! @deprecated(reason: "Use typed errors with error codes. This field will be removed after 2020-07-31.")
  accountErrors: [AccountError!]!
}

scalar Decimal

type DeleteMetadata {
  errors: [Error!]! @deprecated(reason: "Use typed errors with error codes. This field will be removed after 2020-07-31.")
  metadataErrors: [MetadataError!]!
  item: ObjectWithMetadata
}

type DeletePrivateMetadata {
  errors: [Error!]! @deprecated(reason: "Use typed errors with error codes. This field will be removed after 2020-07-31.")
  metadataErrors: [MetadataError!]!
  item: ObjectWithMetadata
}

type DigitalContent implements Node & ObjectWithMetadata {
  useDefaultSettings: Boolean!
  automaticFulfillment: Boolean!
  productVariant: ProductVariant!
  contentFile: String!
  maxDownloads: Int
  urlValidDays: Int
  urls: [DigitalContentUrl]
  id: ID!
  privateMetadata: [MetadataItem]!
  metadata: [MetadataItem]!
  privateMeta: [MetaStore]! @deprecated(reason: "Use the `privetaMetadata` field. This field will be removed after 2020-07-31.")
  meta: [MetaStore]! @deprecated(reason: "Use the `metadata` field. This field will be removed after 2020-07-31.")
}

type DigitalContentCountableConnection {
  pageInfo: PageInfo!
  edges: [DigitalContentCountableEdge!]!
  totalCount: Int
}

type DigitalContentCountableEdge {
  node: DigitalContent!
  cursor: String!
}

type DigitalContentCreate {
  errors: [Error!]! @deprecated(reason: "Use typed errors with error codes. This field will be removed after 2020-07-31.")
  variant: ProductVariant
  content: DigitalContent
  productErrors: [ProductError!]!
}

type DigitalContentDelete {
  errors: [Error!]! @deprecated(reason: "Use typed errors with error codes. This field will be removed after 2020-07-31.")
  variant: ProductVariant
  productErrors: [ProductError!]!
}

input DigitalContentInput {
  useDefaultSettings: Boolean!
  maxDownloads: Int
  urlValidDays: Int
  automaticFulfillment: Boolean
}

type DigitalContentUpdate {
  errors: [Error!]! @deprecated(reason: "Use typed errors with error codes. This field will be removed after 2020-07-31.")
  variant: ProductVariant
  content: DigitalContent
  productErrors: [ProductError!]!
}

input DigitalContentUploadInput {
  useDefaultSettings: Boolean!
  maxDownloads: Int
  urlValidDays: Int
  automaticFulfillment: Boolean
  contentFile: Upload!
}

type DigitalContentUrl implements Node {
  content: DigitalContent!
  created: DateTime!
  downloadNum: Int!
  id: ID!
  url: String
  token: UUID!
}

type DigitalContentUrlCreate {
  errors: [Error!]! @deprecated(reason: "Use typed errors with error codes. This field will be removed after 2020-07-31.")
  productErrors: [ProductError!]!
  digitalContentUrl: DigitalContentUrl
}

input DigitalContentUrlCreateInput {
  content: ID!
}

type DiscountError {
  field: String
  message: String
  code: DiscountErrorCode!
}

enum DiscountErrorCode {
  ALREADY_EXISTS
  GRAPHQL_ERROR
  INVALID
  NOT_FOUND
  REQUIRED
  UNIQUE
}

enum DiscountStatusEnum {
  ACTIVE
  EXPIRED
  SCHEDULED
}

enum DiscountValueTypeEnum {
  FIXED
  PERCENTAGE
}

type Domain {
  host: String!
  sslEnabled: Boolean!
  url: String!
}

type DraftOrderBulkDelete {
  errors: [Error!]! @deprecated(reason: "Use typed errors with error codes. This field will be removed after 2020-07-31.")
  count: Int!
  orderErrors: [OrderError!]!
}

type DraftOrderComplete {
  errors: [Error!]! @deprecated(reason: "Use typed errors with error codes. This field will be removed after 2020-07-31.")
  order: Order
  orderErrors: [OrderError!]!
}

type DraftOrderCreate {
  errors: [Error!]! @deprecated(reason: "Use typed errors with error codes. This field will be removed after 2020-07-31.")
  orderErrors: [OrderError!]!
  order: Order
}

input DraftOrderCreateInput {
  billingAddress: AddressInput
  user: ID
  userEmail: String
  discount: MoneyScalar
  shippingAddress: AddressInput
  shippingMethod: ID
  voucher: ID
  customerNote: String
  lines: [OrderLineCreateInput]
}

type DraftOrderDelete {
  errors: [Error!]! @deprecated(reason: "Use typed errors with error codes. This field will be removed after 2020-07-31.")
  orderErrors: [OrderError!]!
  order: Order
}

input DraftOrderInput {
  billingAddress: AddressInput
  user: ID
  userEmail: String
  discount: MoneyScalar
  shippingAddress: AddressInput
  shippingMethod: ID
  voucher: ID
  customerNote: String
}

type DraftOrderLineDelete {
  errors: [Error!]! @deprecated(reason: "Use typed errors with error codes. This field will be removed after 2020-07-31.")
  order: Order
  orderLine: OrderLine
  orderErrors: [OrderError!]!
}

type DraftOrderLineUpdate {
  errors: [Error!]! @deprecated(reason: "Use typed errors with error codes. This field will be removed after 2020-07-31.")
  order: Order
  orderErrors: [OrderError!]!
  orderLine: OrderLine
}

type DraftOrderLinesBulkDelete {
  errors: [Error!]! @deprecated(reason: "Use typed errors with error codes. This field will be removed after 2020-07-31.")
  count: Int!
  orderErrors: [OrderError!]!
}

type DraftOrderLinesCreate {
  errors: [Error!]! @deprecated(reason: "Use typed errors with error codes. This field will be removed after 2020-07-31.")
  order: Order
  orderLines: [OrderLine!]
  orderErrors: [OrderError!]!
}

type DraftOrderUpdate {
  errors: [Error!]! @deprecated(reason: "Use typed errors with error codes. This field will be removed after 2020-07-31.")
  orderErrors: [OrderError!]!
  order: Order
}

type Error {
  field: String
  message: String
}

type ExportError {
  field: String
  message: String
  code: ExportErrorCode!
}

enum ExportErrorCode {
  INVALID
  NOT_FOUND
  REQUIRED
}

type ExportEvent implements Node {
  id: ID!
  date: DateTime!
  type: ExportEventsEnum!
  user: User
  app: App
  message: String!
}

enum ExportEventsEnum {
  EXPORT_PENDING
  EXPORT_SUCCESS
  EXPORT_FAILED
  EXPORT_DELETED
  EXPORTED_FILE_SENT
  EXPORT_FAILED_INFO_SENT
}

type ExportFile implements Node & Job {
  id: ID!
  user: User
  app: App
  status: JobStatusEnum!
  createdAt: DateTime!
  updatedAt: DateTime!
  message: String
  url: String
  events: [ExportEvent!]
}

type ExportFileCountableConnection {
  pageInfo: PageInfo!
  edges: [ExportFileCountableEdge!]!
  totalCount: Int
}

type ExportFileCountableEdge {
  node: ExportFile!
  cursor: String!
}

input ExportFileFilterInput {
  createdAt: DateTimeRangeInput
  updatedAt: DateTimeRangeInput
  status: JobStatusEnum
  user: String
  app: String
}

enum ExportFileSortField {
  STATUS
  CREATED_AT
  UPDATED_AT
}

input ExportFileSortingInput {
  direction: OrderDirection!
  field: ExportFileSortField!
}

input ExportInfoInput {
  attributes: [ID!]
  warehouses: [ID!]
  fields: [ProductFieldEnum!]
}

type ExportProducts {
  errors: [Error!]! @deprecated(reason: "Use typed errors with error codes. This field will be removed after 2020-07-31.")
  exportFile: ExportFile
  exportErrors: [ExportError!]!
}

input ExportProductsInput {
  scope: ExportScope!
  filter: ProductFilterInput
  ids: [ID!]
  exportInfo: ExportInfoInput
  fileType: FileTypesEnum!
}

enum ExportScope {
  ALL
  IDS
  FILTER
}

enum FileTypesEnum {
  CSV
  XLSX
}

type Fulfillment implements Node & ObjectWithMetadata {
  id: ID!
  fulfillmentOrder: Int!
  status: FulfillmentStatus!
  trackingNumber: String!
  created: DateTime!
  privateMetadata: [MetadataItem]!
  metadata: [MetadataItem]!
  privateMeta: [MetaStore]! @deprecated(reason: "Use the `privetaMetadata` field. This field will be removed after 2020-07-31.")
  meta: [MetaStore]! @deprecated(reason: "Use the `metadata` field. This field will be removed after 2020-07-31.")
  lines: [FulfillmentLine]
  statusDisplay: String
  warehouse: Warehouse
}

type FulfillmentCancel {
  errors: [Error!]! @deprecated(reason: "Use typed errors with error codes. This field will be removed after 2020-07-31.")
  fulfillment: Fulfillment
  order: Order
  orderErrors: [OrderError!]!
}

input FulfillmentCancelInput {
  warehouseId: ID!
}

type FulfillmentClearMeta {
  errors: [Error!]! @deprecated(reason: "Use typed errors with error codes. This field will be removed after 2020-07-31.")
  fulfillment: Fulfillment
}

type FulfillmentClearPrivateMeta {
  errors: [Error!]! @deprecated(reason: "Use typed errors with error codes. This field will be removed after 2020-07-31.")
  fulfillment: Fulfillment
}

type FulfillmentLine implements Node {
  id: ID!
  quantity: Int!
  orderLine: OrderLine
}

enum FulfillmentStatus {
  FULFILLED
  CANCELED
}

type FulfillmentUpdateMeta {
  errors: [Error!]! @deprecated(reason: "Use typed errors with error codes. This field will be removed after 2020-07-31.")
  fulfillment: Fulfillment
}

type FulfillmentUpdatePrivateMeta {
  errors: [Error!]! @deprecated(reason: "Use typed errors with error codes. This field will be removed after 2020-07-31.")
  fulfillment: Fulfillment
}

type FulfillmentUpdateTracking {
  errors: [Error!]! @deprecated(reason: "Use typed errors with error codes. This field will be removed after 2020-07-31.")
  fulfillment: Fulfillment
  order: Order
  orderErrors: [OrderError!]!
}

input FulfillmentUpdateTrackingInput {
  trackingNumber: String
  notifyCustomer: Boolean = false
}

type GatewayConfigLine {
  field: String!
  value: String
}

scalar GenericScalar

type Geolocalization {
  country: CountryDisplay
}

type GiftCard implements Node {
  code: String
  user: User
  created: DateTime!
  startDate: Date!
  endDate: Date
  lastUsedOn: DateTime
  isActive: Boolean!
  initialBalance: Money
  currentBalance: Money
  id: ID!
  displayCode: String
}

type GiftCardActivate {
  errors: [Error!]! @deprecated(reason: "Use typed errors with error codes. This field will be removed after 2020-07-31.")
  giftCard: GiftCard
  giftCardErrors: [GiftCardError!]!
}

type GiftCardCountableConnection {
  pageInfo: PageInfo!
  edges: [GiftCardCountableEdge!]!
  totalCount: Int
}

type GiftCardCountableEdge {
  node: GiftCard!
  cursor: String!
}

type GiftCardCreate {
  errors: [Error!]! @deprecated(reason: "Use typed errors with error codes. This field will be removed after 2020-07-31.")
  giftCardErrors: [GiftCardError!]!
  giftCard: GiftCard
}

input GiftCardCreateInput {
  startDate: Date
  endDate: Date
  balance: MoneyScalar
  userEmail: String
  code: String
}

type GiftCardDeactivate {
  errors: [Error!]! @deprecated(reason: "Use typed errors with error codes. This field will be removed after 2020-07-31.")
  giftCard: GiftCard
  giftCardErrors: [GiftCardError!]!
}

type GiftCardError {
  field: String
  message: String
  code: GiftCardErrorCode!
}

enum GiftCardErrorCode {
  ALREADY_EXISTS
  GRAPHQL_ERROR
  INVALID
  NOT_FOUND
  REQUIRED
  UNIQUE
}

type GiftCardUpdate {
  errors: [Error!]! @deprecated(reason: "Use typed errors with error codes. This field will be removed after 2020-07-31.")
  giftCardErrors: [GiftCardError!]!
  giftCard: GiftCard
}

input GiftCardUpdateInput {
  startDate: Date
  endDate: Date
  balance: MoneyScalar
  userEmail: String
}

type Group implements Node {
  id: ID!
  name: String!
  permissions: [Permission]
  users: [User]
  userCanManage: Boolean!
}

type GroupCountableConnection {
  pageInfo: PageInfo!
  edges: [GroupCountableEdge!]!
  totalCount: Int
}

type GroupCountableEdge {
  node: Group!
  cursor: String!
}

type HomepageCollectionUpdate {
  errors: [Error!]! @deprecated(reason: "Use typed errors with error codes. This field will be removed after 2020-07-31.")
  shop: Shop
  shopErrors: [ShopError!]!
}

type Image {
  url: String!
  alt: String
}

input IntRangeInput {
  gte: Int
  lte: Int
}

type Invoice implements ObjectWithMetadata & Job & Node {
  id: ID!
  metadata: [MetadataItem]!
  status: JobStatusEnum!
  number: String
  externalUrl: String
  privateMetadata: [MetadataItem]!
  privateMeta: [MetaStore]! @deprecated(reason: "Use the `privetaMetadata` field. This field will be removed after 2020-07-31.")
  meta: [MetaStore]! @deprecated(reason: "Use the `metadata` field. This field will be removed after 2020-07-31.")
  createdAt: DateTime!
  updatedAt: DateTime!
  message: String
  url: String
}

type InvoiceCreate {
  errors: [Error!]! @deprecated(reason: "Use typed errors with error codes. This field will be removed after 2020-07-31.")
  invoiceErrors: [InvoiceError!]!
  invoice: Invoice
}

input InvoiceCreateInput {
  number: String!
  url: String!
}

type InvoiceDelete {
  errors: [Error!]! @deprecated(reason: "Use typed errors with error codes. This field will be removed after 2020-07-31.")
  invoiceErrors: [InvoiceError!]!
  invoice: Invoice
}

type InvoiceError {
  field: String
  message: String
  code: InvoiceErrorCode!
}

enum InvoiceErrorCode {
  REQUIRED
  NOT_READY
  URL_NOT_SET
  EMAIL_NOT_SET
  NUMBER_NOT_SET
  NOT_FOUND
  INVALID_STATUS
}

type InvoiceRequest {
  errors: [Error!]! @deprecated(reason: "Use typed errors with error codes. This field will be removed after 2020-07-31.")
  order: Order
  invoiceErrors: [InvoiceError!]!
  invoice: Invoice
}

type InvoiceRequestDelete {
  errors: [Error!]! @deprecated(reason: "Use typed errors with error codes. This field will be removed after 2020-07-31.")
  invoiceErrors: [InvoiceError!]!
  invoice: Invoice
}

type InvoiceSendEmail {
  errors: [Error!]! @deprecated(reason: "Use typed errors with error codes. This field will be removed after 2020-07-31.")
  invoiceErrors: [InvoiceError!]!
  invoice: Invoice
}

type InvoiceUpdate {
  errors: [Error!]! @deprecated(reason: "Use typed errors with error codes. This field will be removed after 2020-07-31.")
  invoiceErrors: [InvoiceError!]!
  invoice: Invoice
}

scalar JSONString

interface Job {
  status: JobStatusEnum!
  createdAt: DateTime!
  updatedAt: DateTime!
  message: String
}

enum JobStatusEnum {
  PENDING
  SUCCESS
  FAILED
  DELETED
}

enum LanguageCodeEnum {
  AR
  AZ
  BG
  BN
  CA
  CS
  DA
  DE
  EL
  EN
  ES
  ES_CO
  ET
  FA
  FI
  FR
  HI
  HU
  HY
  ID
  IS
  IT
  JA
  KM
  KO
  LT
  MN
  MY
  NB
  NL
  PL
  PT
  PT_BR
  RO
  RU
  SK
  SL
  SQ
  SR
  SV
  SW
  TA
  TH
  TR
  UK
  VI
  ZH_HANS
  ZH_HANT
}

type LanguageDisplay {
  code: LanguageCodeEnum!
  language: String!
}

type Manifest {
  identifier: String!
  version: String!
  name: String!
  about: String
  permissions: [Permission]
  appUrl: String
  configurationUrl: String
  tokenTargetUrl: String
  dataPrivacy: String
  dataPrivacyUrl: String
  homepageUrl: String
  supportUrl: String
}

type Margin {
  start: Int
  stop: Int
}

type Menu implements Node {
  id: ID!
  name: String!
  items: [MenuItem]
}

type MenuBulkDelete {
  errors: [Error!]! @deprecated(reason: "Use typed errors with error codes. This field will be removed after 2020-07-31.")
  count: Int!
  menuErrors: [MenuError!]!
}

type MenuCountableConnection {
  pageInfo: PageInfo!
  edges: [MenuCountableEdge!]!
  totalCount: Int
}

type MenuCountableEdge {
  node: Menu!
  cursor: String!
}

type MenuCreate {
  errors: [Error!]! @deprecated(reason: "Use typed errors with error codes. This field will be removed after 2020-07-31.")
  menuErrors: [MenuError!]!
  menu: Menu
}

input MenuCreateInput {
  name: String!
  items: [MenuItemInput]
}

type MenuDelete {
  errors: [Error!]! @deprecated(reason: "Use typed errors with error codes. This field will be removed after 2020-07-31.")
  menuErrors: [MenuError!]!
  menu: Menu
}

type MenuError {
  field: String
  message: String
  code: MenuErrorCode!
}

enum MenuErrorCode {
  CANNOT_ASSIGN_NODE
  GRAPHQL_ERROR
  INVALID
  INVALID_MENU_ITEM
  NO_MENU_ITEM_PROVIDED
  NOT_FOUND
  REQUIRED
  TOO_MANY_MENU_ITEMS
  UNIQUE
}

input MenuFilterInput {
  search: String
}

input MenuInput {
  name: String
}

type MenuItem implements Node {
  id: ID!
  name: String!
  menu: Menu!
  parent: MenuItem
  category: Category
  collection: Collection
  page: Page
  level: Int!
  children: [MenuItem]
  url: String
  translation(languageCode: LanguageCodeEnum!): MenuItemTranslation
}

type MenuItemBulkDelete {
  errors: [Error!]! @deprecated(reason: "Use typed errors with error codes. This field will be removed after 2020-07-31.")
  count: Int!
  menuErrors: [MenuError!]!
}

type MenuItemCountableConnection {
  pageInfo: PageInfo!
  edges: [MenuItemCountableEdge!]!
  totalCount: Int
}

type MenuItemCountableEdge {
  node: MenuItem!
  cursor: String!
}

type MenuItemCreate {
  errors: [Error!]! @deprecated(reason: "Use typed errors with error codes. This field will be removed after 2020-07-31.")
  menuErrors: [MenuError!]!
  menuItem: MenuItem
}

input MenuItemCreateInput {
  name: String!
  url: String
  category: ID
  collection: ID
  page: ID
  menu: ID!
  parent: ID
}

type MenuItemDelete {
  errors: [Error!]! @deprecated(reason: "Use typed errors with error codes. This field will be removed after 2020-07-31.")
  menuErrors: [MenuError!]!
  menuItem: MenuItem
}

input MenuItemFilterInput {
  search: String
}

input MenuItemInput {
  name: String
  url: String
  category: ID
  collection: ID
  page: ID
}

type MenuItemMove {
  errors: [Error!]! @deprecated(reason: "Use typed errors with error codes. This field will be removed after 2020-07-31.")
  menu: Menu
  menuErrors: [MenuError!]!
}

input MenuItemMoveInput {
  itemId: ID!
  parentId: ID
  sortOrder: Int
}

input MenuItemSortingInput {
  direction: OrderDirection!
  field: MenuItemsSortField!
}

type MenuItemTranslatableContent implements Node {
  id: ID!
  name: String!
  translation(languageCode: LanguageCodeEnum!): MenuItemTranslation
  menuItem: MenuItem
}

type MenuItemTranslate {
  errors: [Error!]! @deprecated(reason: "Use typed errors with error codes. This field will be removed after 2020-07-31.")
  translationErrors: [TranslationError!]!
  menuItem: MenuItem
}

type MenuItemTranslation implements Node {
  id: ID!
  name: String!
  language: LanguageDisplay!
}

type MenuItemUpdate {
  errors: [Error!]! @deprecated(reason: "Use typed errors with error codes. This field will be removed after 2020-07-31.")
  menuErrors: [MenuError!]!
  menuItem: MenuItem
}

enum MenuItemsSortField {
  NAME
}

enum MenuSortField {
  NAME
  ITEMS_COUNT
}

input MenuSortingInput {
  direction: OrderDirection!
  field: MenuSortField!
}

type MenuUpdate {
  errors: [Error!]! @deprecated(reason: "Use typed errors with error codes. This field will be removed after 2020-07-31.")
  menuErrors: [MenuError!]!
  menu: Menu
}

type MetaClientStore {
  name: String!
  metadata: [MetaItem]!
}

input MetaInput {
  namespace: String!
  clientName: String!
  key: String!
  value: String!
}

type MetaItem {
  key: String!
  value: String!
}

input MetaPath {
  namespace: String!
  clientName: String!
  key: String!
}

type MetaStore {
  namespace: String!
  clients: [MetaClientStore]!
}

type MetadataError {
  field: String
  message: String
  code: MetadataErrorCode!
}

enum MetadataErrorCode {
  GRAPHQL_ERROR
  INVALID
  NOT_FOUND
}

input MetadataInput {
  key: String!
  value: String!
}

type MetadataItem {
  key: String!
  value: String!
}

type Money {
  currency: String!
  amount: Float!
  localized: String! @deprecated(reason: "Price formatting according to the current locale should be handled by the frontend client. This field will be removed after 2020-07-31.")
}

type MoneyRange {
  start: Money
  stop: Money
}

scalar MoneyScalar

input MoveProductInput {
  productId: ID!
  sortOrder: Int
}

type Mutation {
  webhookCreate(input: WebhookCreateInput!): WebhookCreate
  webhookDelete(id: ID!): WebhookDelete
  webhookUpdate(id: ID!, input: WebhookUpdateInput!): WebhookUpdate
  createWarehouse(input: WarehouseCreateInput!): WarehouseCreate
  updateWarehouse(id: ID!, input: WarehouseUpdateInput!): WarehouseUpdate
  deleteWarehouse(id: ID!): WarehouseDelete
  assignWarehouseShippingZone(id: ID!, shippingZoneIds: [ID!]!): WarehouseShippingZoneAssign
  unassignWarehouseShippingZone(id: ID!, shippingZoneIds: [ID!]!): WarehouseShippingZoneUnassign
  authorizationKeyAdd(input: AuthorizationKeyInput!, keyType: AuthorizationKeyType!): AuthorizationKeyAdd
  authorizationKeyDelete(keyType: AuthorizationKeyType!): AuthorizationKeyDelete
  staffNotificationRecipientCreate(input: StaffNotificationRecipientInput!): StaffNotificationRecipientCreate
  staffNotificationRecipientUpdate(id: ID!, input: StaffNotificationRecipientInput!): StaffNotificationRecipientUpdate
  staffNotificationRecipientDelete(id: ID!): StaffNotificationRecipientDelete
  homepageCollectionUpdate(collection: ID): HomepageCollectionUpdate
  shopDomainUpdate(input: SiteDomainInput): ShopDomainUpdate
  shopSettingsUpdate(input: ShopSettingsInput!): ShopSettingsUpdate
  shopFetchTaxRates: ShopFetchTaxRates
  shopSettingsTranslate(input: ShopSettingsTranslationInput!, languageCode: LanguageCodeEnum!): ShopSettingsTranslate
  shopAddressUpdate(input: AddressInput): ShopAddressUpdate
  shippingPriceCreate(input: ShippingPriceInput!): ShippingPriceCreate
  shippingPriceDelete(id: ID!): ShippingPriceDelete
  shippingPriceBulkDelete(ids: [ID]!): ShippingPriceBulkDelete
  shippingPriceUpdate(id: ID!, input: ShippingPriceInput!): ShippingPriceUpdate
  shippingPriceTranslate(id: ID!, input: NameTranslationInput!, languageCode: LanguageCodeEnum!): ShippingPriceTranslate
  shippingZoneCreate(input: ShippingZoneCreateInput!): ShippingZoneCreate
  shippingZoneDelete(id: ID!): ShippingZoneDelete
  shippingZoneBulkDelete(ids: [ID]!): ShippingZoneBulkDelete
  shippingZoneUpdate(id: ID!, input: ShippingZoneUpdateInput!): ShippingZoneUpdate
  attributeCreate(input: AttributeCreateInput!): AttributeCreate
  attributeDelete(id: ID!): AttributeDelete
  attributeBulkDelete(ids: [ID]!): AttributeBulkDelete
  attributeAssign(operations: [AttributeAssignInput]!, productTypeId: ID!): AttributeAssign
  attributeUnassign(attributeIds: [ID]!, productTypeId: ID!): AttributeUnassign
  attributeUpdate(id: ID!, input: AttributeUpdateInput!): AttributeUpdate
  attributeTranslate(id: ID!, input: NameTranslationInput!, languageCode: LanguageCodeEnum!): AttributeTranslate
  attributeUpdateMetadata(id: ID!, input: MetaInput!): AttributeUpdateMeta @deprecated(reason: "Use the `updateMetadata` mutation instead. This field will be removed after 2020-07-31.")
  attributeClearMetadata(id: ID!, input: MetaPath!): AttributeClearMeta @deprecated(reason: "Use the `deleteMetadata` mutation instead. This field will be removed after 2020-07-31.")
  attributeUpdatePrivateMetadata(id: ID!, input: MetaInput!): AttributeUpdatePrivateMeta @deprecated(reason: "Use the `updatePrivateMetadata` mutation instead. This field will be removed after 2020-07-31.")
  attributeClearPrivateMetadata(id: ID!, input: MetaPath!): AttributeClearPrivateMeta @deprecated(reason: "Use the `deletePrivateMetadata` mutation instead. This field will be removed after 2020-07-31.")
  attributeValueCreate(attribute: ID!, input: AttributeValueCreateInput!): AttributeValueCreate
  attributeValueDelete(id: ID!): AttributeValueDelete
  attributeValueBulkDelete(ids: [ID]!): AttributeValueBulkDelete
  attributeValueUpdate(id: ID!, input: AttributeValueCreateInput!): AttributeValueUpdate
  attributeValueTranslate(id: ID!, input: NameTranslationInput!, languageCode: LanguageCodeEnum!): AttributeValueTranslate
  attributeReorderValues(attributeId: ID!, moves: [ReorderInput]!): AttributeReorderValues
  categoryCreate(input: CategoryInput!, parent: ID): CategoryCreate
  categoryDelete(id: ID!): CategoryDelete
  categoryBulkDelete(ids: [ID]!): CategoryBulkDelete
  categoryUpdate(id: ID!, input: CategoryInput!): CategoryUpdate
  categoryTranslate(id: ID!, input: TranslationInput!, languageCode: LanguageCodeEnum!): CategoryTranslate
  categoryUpdateMetadata(id: ID!, input: MetaInput!): CategoryUpdateMeta @deprecated(reason: "Use the `updateMetadata` mutation instead. This field will be removed after 2020-07-31.")
  categoryClearMetadata(id: ID!, input: MetaPath!): CategoryClearMeta @deprecated(reason: "Use the `deleteMetadata` mutation instead. This field will be removed after 2020-07-31.")
  categoryUpdatePrivateMetadata(id: ID!, input: MetaInput!): CategoryUpdatePrivateMeta @deprecated(reason: "Use the `updatePrivateMetadata` mutation instead. This field will be removed after 2020-07-31.")
  categoryClearPrivateMetadata(id: ID!, input: MetaPath!): CategoryClearPrivateMeta @deprecated(reason: "Use the `deletePrivateMetadata` mutation instead. This field will be removed after 2020-07-31.")
  collectionAddProducts(collectionId: ID!, products: [ID]!): CollectionAddProducts
  collectionCreate(input: CollectionCreateInput!): CollectionCreate
  collectionDelete(id: ID!): CollectionDelete
  collectionReorderProducts(collectionId: ID!, moves: [MoveProductInput]!): CollectionReorderProducts
  collectionBulkDelete(ids: [ID]!): CollectionBulkDelete
  collectionBulkPublish(ids: [ID]!, isPublished: Boolean!): CollectionBulkPublish
  collectionRemoveProducts(collectionId: ID!, products: [ID]!): CollectionRemoveProducts
  collectionUpdate(id: ID!, input: CollectionInput!): CollectionUpdate
  collectionTranslate(id: ID!, input: TranslationInput!, languageCode: LanguageCodeEnum!): CollectionTranslate
  collectionUpdateMetadata(id: ID!, input: MetaInput!): CollectionUpdateMeta @deprecated(reason: "Use the `updateMetadata` mutation instead. This field will be removed after 2020-07-31.")
  collectionClearMetadata(id: ID!, input: MetaPath!): CollectionClearMeta @deprecated(reason: "Use the `deleteMetadata` mutation instead. This field will be removed after 2020-07-31.")
  collectionUpdatePrivateMetadata(id: ID!, input: MetaInput!): CollectionUpdatePrivateMeta @deprecated(reason: "Use the `updatePrivateMetadata` mutation instead. This field will be removed after 2020-07-31.")
  collectionClearPrivateMetadata(id: ID!, input: MetaPath!): CollectionClearPrivateMeta @deprecated(reason: "Use the `deletePrivateMetadata` mutation instead. This field will be removed after 2020-07-31.")
  productCreate(input: ProductCreateInput!): ProductCreate
  productDelete(id: ID!): ProductDelete
  productBulkDelete(ids: [ID]!): ProductBulkDelete
  productBulkPublish(ids: [ID]!, isPublished: Boolean!): ProductBulkPublish
  productUpdate(id: ID!, input: ProductInput!): ProductUpdate
  productTranslate(id: ID!, input: TranslationInput!, languageCode: LanguageCodeEnum!): ProductTranslate
  productUpdateMetadata(id: ID!, input: MetaInput!): ProductUpdateMeta @deprecated(reason: "Use the `updateMetadata` mutation instead. This field will be removed after 2020-07-31.")
  productClearMetadata(id: ID!, input: MetaPath!): ProductClearMeta @deprecated(reason: "Use the `deleteMetadata` mutation instead. This field will be removed after 2020-07-31.")
  productUpdatePrivateMetadata(id: ID!, input: MetaInput!): ProductUpdatePrivateMeta @deprecated(reason: "Use the `updatePrivateMetadata` mutation instead. This field will be removed after 2020-07-31.")
  productClearPrivateMetadata(id: ID!, input: MetaPath!): ProductClearPrivateMeta @deprecated(reason: "Use the `deletePrivateMetadata` mutation instead. This field will be removed after 2020-07-31.")
  productSetAvailabilityForPurchase(isAvailable: Boolean!, productId: ID!, startDate: Date): ProductSetAvailabilityForPurchase
  productImageCreate(input: ProductImageCreateInput!): ProductImageCreate
  productImageDelete(id: ID!): ProductImageDelete
  productImageBulkDelete(ids: [ID]!): ProductImageBulkDelete
  productImageReorder(imagesIds: [ID]!, productId: ID!): ProductImageReorder
  productImageUpdate(id: ID!, input: ProductImageUpdateInput!): ProductImageUpdate
  productTypeCreate(input: ProductTypeInput!): ProductTypeCreate
  productTypeDelete(id: ID!): ProductTypeDelete
  productTypeBulkDelete(ids: [ID]!): ProductTypeBulkDelete
  productTypeUpdate(id: ID!, input: ProductTypeInput!): ProductTypeUpdate
  productTypeReorderAttributes(moves: [ReorderInput]!, productTypeId: ID!, type: AttributeTypeEnum!): ProductTypeReorderAttributes
  productTypeUpdateMetadata(id: ID!, input: MetaInput!): ProductTypeUpdateMeta @deprecated(reason: "Use the `updateMetadata` mutation instead. This field will be removed after 2020-07-31.")
  productTypeClearMetadata(id: ID!, input: MetaPath!): ProductTypeClearMeta @deprecated(reason: "Use the `deleteMetadata` mutation instead. This field will be removed after 2020-07-31.")
  productTypeUpdatePrivateMetadata(id: ID!, input: MetaInput!): ProductTypeUpdatePrivateMeta @deprecated(reason: "Use the `updatePrivateMetadata` mutation instead. This field will be removed after 2020-07-31.")
  productTypeClearPrivateMetadata(id: ID!, input: MetaPath!): ProductTypeClearPrivateMeta @deprecated(reason: "Use the `deletePrivateMetadata` mutation instead. This field will be removed after 2020-07-31.")
  digitalContentCreate(input: DigitalContentUploadInput!, variantId: ID!): DigitalContentCreate
  digitalContentDelete(variantId: ID!): DigitalContentDelete
  digitalContentUpdate(input: DigitalContentInput!, variantId: ID!): DigitalContentUpdate
  digitalContentUrlCreate(input: DigitalContentUrlCreateInput!): DigitalContentUrlCreate
  productVariantCreate(input: ProductVariantCreateInput!): ProductVariantCreate
  productVariantDelete(id: ID!): ProductVariantDelete
  productVariantBulkCreate(product: ID!, variants: [ProductVariantBulkCreateInput]!): ProductVariantBulkCreate
  productVariantBulkDelete(ids: [ID]!): ProductVariantBulkDelete
  productVariantStocksCreate(stocks: [StockInput!]!, variantId: ID!): ProductVariantStocksCreate
  productVariantStocksDelete(variantId: ID!, warehouseIds: [ID!]): ProductVariantStocksDelete
  productVariantStocksUpdate(stocks: [StockInput!]!, variantId: ID!): ProductVariantStocksUpdate
  productVariantUpdate(id: ID!, input: ProductVariantInput!): ProductVariantUpdate
  productVariantTranslate(id: ID!, input: NameTranslationInput!, languageCode: LanguageCodeEnum!): ProductVariantTranslate
  productVariantUpdateMetadata(id: ID!, input: MetaInput!): ProductVariantUpdateMeta @deprecated(reason: "Use the `updateMetadata` mutation instead. This field will be removed after 2020-07-31.")
  productVariantClearMetadata(id: ID!, input: MetaPath!): ProductVariantClearMeta @deprecated(reason: "Use the `deleteMetadata` mutation instead. This field will be removed after 2020-07-31.")
  productVariantUpdatePrivateMetadata(id: ID!, input: MetaInput!): ProductVariantUpdatePrivateMeta @deprecated(reason: "Use the `updatePrivateMetadata` mutation instead. This field will be removed after 2020-07-31.")
  productVariantClearPrivateMetadata(id: ID!, input: MetaPath!): ProductVariantClearPrivateMeta @deprecated(reason: "Use the `deletePrivateMetadata` mutation instead. This field will be removed after 2020-07-31.")
  variantImageAssign(imageId: ID!, variantId: ID!): VariantImageAssign
  variantImageUnassign(imageId: ID!, variantId: ID!): VariantImageUnassign
  paymentCapture(amount: MoneyScalar, paymentId: ID!): PaymentCapture
  paymentRefund(amount: MoneyScalar, paymentId: ID!): PaymentRefund
  paymentVoid(paymentId: ID!): PaymentVoid
  pageCreate(input: PageInput!): PageCreate
  pageDelete(id: ID!): PageDelete
  pageBulkDelete(ids: [ID]!): PageBulkDelete
  pageBulkPublish(ids: [ID]!, isPublished: Boolean!): PageBulkPublish
  pageUpdate(id: ID!, input: PageInput!): PageUpdate
  pageTranslate(id: ID!, input: PageTranslationInput!, languageCode: LanguageCodeEnum!): PageTranslate
  draftOrderComplete(id: ID!): DraftOrderComplete
  draftOrderCreate(input: DraftOrderCreateInput!): DraftOrderCreate
  draftOrderDelete(id: ID!): DraftOrderDelete
  draftOrderBulkDelete(ids: [ID]!): DraftOrderBulkDelete
  draftOrderLinesBulkDelete(ids: [ID]!): DraftOrderLinesBulkDelete
  draftOrderLinesCreate(id: ID!, input: [OrderLineCreateInput]!): DraftOrderLinesCreate
  draftOrderLineDelete(id: ID!): DraftOrderLineDelete
  draftOrderLineUpdate(id: ID!, input: OrderLineInput!): DraftOrderLineUpdate
  draftOrderUpdate(id: ID!, input: DraftOrderInput!): DraftOrderUpdate
  orderAddNote(order: ID!, input: OrderAddNoteInput!): OrderAddNote
  orderCancel(id: ID!): OrderCancel
  orderCapture(amount: MoneyScalar!, id: ID!): OrderCapture
  orderClearPrivateMeta(id: ID!, input: MetaPath!): OrderClearPrivateMeta @deprecated(reason: "Use the `deletePrivateMetadata` mutation instead. This field will be removed after 2020-07-31.")
  orderClearMeta(input: MetaPath!, token: UUID!): OrderClearMeta @deprecated(reason: "Use the `deleteMetadata` mutation instead. This field will be removed after 2020-07-31.")
  orderFulfill(input: OrderFulfillInput!, order: ID): OrderFulfill
  orderFulfillmentCancel(id: ID!, input: FulfillmentCancelInput!): FulfillmentCancel
  orderFulfillmentUpdateTracking(id: ID!, input: FulfillmentUpdateTrackingInput!): FulfillmentUpdateTracking
  orderFulfillmentClearMeta(id: ID!, input: MetaPath!): FulfillmentClearMeta @deprecated(reason: "Use the `deleteMetadata` mutation instead. This field will be removed after 2020-07-31.")
  orderFulfillmentClearPrivateMeta(id: ID!, input: MetaPath!): FulfillmentClearPrivateMeta @deprecated(reason: "Use the `deletePrivateMetadata` mutation instead. This field will be removed after 2020-07-31.")
  orderFulfillmentUpdateMeta(id: ID!, input: MetaInput!): FulfillmentUpdateMeta @deprecated(reason: "Use the `updateMetadata` mutation instead. This field will be removed after 2020-07-31.")
  orderFulfillmentUpdatePrivateMeta(id: ID!, input: MetaInput!): FulfillmentUpdatePrivateMeta @deprecated(reason: "Use the `updatePrivateMetadata` mutation instead. This field will be removed after 2020-07-31.")
  orderMarkAsPaid(id: ID!): OrderMarkAsPaid
  orderRefund(amount: MoneyScalar!, id: ID!): OrderRefund
  orderUpdate(id: ID!, input: OrderUpdateInput!): OrderUpdate
  orderUpdateMeta(input: MetaInput!, token: UUID!): OrderUpdateMeta @deprecated(reason: "Use the `updateMetadata` mutation instead. This field will be removed after 2020-07-31.")
  orderUpdatePrivateMeta(id: ID!, input: MetaInput!): OrderUpdatePrivateMeta @deprecated(reason: "Use the `updatePrivateMetadata` mutation instead. This field will be removed after 2020-07-31.")
  orderUpdateShipping(order: ID!, input: OrderUpdateShippingInput): OrderUpdateShipping
  orderVoid(id: ID!): OrderVoid
  orderBulkCancel(ids: [ID]!): OrderBulkCancel
  deleteMetadata(id: ID!, keys: [String!]!): DeleteMetadata
  deletePrivateMetadata(id: ID!, keys: [String!]!): DeletePrivateMetadata
  updateMetadata(id: ID!, input: [MetadataInput!]!): UpdateMetadata
  updatePrivateMetadata(id: ID!, input: [MetadataInput!]!): UpdatePrivateMetadata
  assignNavigation(menu: ID, navigationType: NavigationType!): AssignNavigation
  menuCreate(input: MenuCreateInput!): MenuCreate
  menuDelete(id: ID!): MenuDelete
  menuBulkDelete(ids: [ID]!): MenuBulkDelete
  menuUpdate(id: ID!, input: MenuInput!): MenuUpdate
  menuItemCreate(input: MenuItemCreateInput!): MenuItemCreate
  menuItemDelete(id: ID!): MenuItemDelete
  menuItemBulkDelete(ids: [ID]!): MenuItemBulkDelete
  menuItemUpdate(id: ID!, input: MenuItemInput!): MenuItemUpdate
  menuItemTranslate(id: ID!, input: NameTranslationInput!, languageCode: LanguageCodeEnum!): MenuItemTranslate
  menuItemMove(menu: ID!, moves: [MenuItemMoveInput]!): MenuItemMove
  invoiceRequest(number: String, orderId: ID!): InvoiceRequest
  invoiceRequestDelete(id: ID!): InvoiceRequestDelete
  invoiceCreate(input: InvoiceCreateInput!, orderId: ID!): InvoiceCreate
  invoiceDelete(id: ID!): InvoiceDelete
  invoiceUpdate(id: ID!, input: UpdateInvoiceInput!): InvoiceUpdate
  invoiceSendEmail(id: ID!): InvoiceSendEmail
  giftCardActivate(id: ID!): GiftCardActivate
  giftCardCreate(input: GiftCardCreateInput!): GiftCardCreate
  giftCardDeactivate(id: ID!): GiftCardDeactivate
  giftCardUpdate(id: ID!, input: GiftCardUpdateInput!): GiftCardUpdate
  pluginUpdate(id: ID!, input: PluginUpdateInput!): PluginUpdate
  saleCreate(input: SaleInput!): SaleCreate
  saleDelete(id: ID!): SaleDelete
  saleBulkDelete(ids: [ID]!): SaleBulkDelete
  saleUpdate(id: ID!, input: SaleInput!): SaleUpdate
  saleCataloguesAdd(id: ID!, input: CatalogueInput!): SaleAddCatalogues
  saleCataloguesRemove(id: ID!, input: CatalogueInput!): SaleRemoveCatalogues
  saleTranslate(id: ID!, input: NameTranslationInput!, languageCode: LanguageCodeEnum!): SaleTranslate
  voucherCreate(input: VoucherInput!): VoucherCreate
  voucherDelete(id: ID!): VoucherDelete
  voucherBulkDelete(ids: [ID]!): VoucherBulkDelete
  voucherUpdate(id: ID!, input: VoucherInput!): VoucherUpdate
  voucherCataloguesAdd(id: ID!, input: CatalogueInput!): VoucherAddCatalogues
  voucherCataloguesRemove(id: ID!, input: CatalogueInput!): VoucherRemoveCatalogues
  voucherTranslate(id: ID!, input: NameTranslationInput!, languageCode: LanguageCodeEnum!): VoucherTranslate
  exportProducts(input: ExportProductsInput!): ExportProducts
  checkoutAddPromoCode(checkoutId: ID!, promoCode: String!): CheckoutAddPromoCode
  checkoutBillingAddressUpdate(billingAddress: AddressInput!, checkoutId: ID!): CheckoutBillingAddressUpdate
  checkoutComplete(checkoutId: ID!, paymentData: JSONString, redirectUrl: String, storeSource: Boolean = false): CheckoutComplete
  checkoutCreate(input: CheckoutCreateInput!): CheckoutCreate
  checkoutCustomerAttach(checkoutId: ID!, customerId: ID): CheckoutCustomerAttach
  checkoutCustomerDetach(checkoutId: ID!): CheckoutCustomerDetach
  checkoutEmailUpdate(checkoutId: ID, email: String!): CheckoutEmailUpdate
  checkoutLineDelete(checkoutId: ID!, lineId: ID): CheckoutLineDelete
  checkoutLinesAdd(checkoutId: ID!, lines: [CheckoutLineInput]!): CheckoutLinesAdd
  checkoutLinesUpdate(checkoutId: ID!, lines: [CheckoutLineInput]!): CheckoutLinesUpdate
  checkoutRemovePromoCode(checkoutId: ID!, promoCode: String!): CheckoutRemovePromoCode
  checkoutPaymentCreate(checkoutId: ID!, input: PaymentInput!): CheckoutPaymentCreate
  checkoutShippingAddressUpdate(checkoutId: ID!, shippingAddress: AddressInput!): CheckoutShippingAddressUpdate
  checkoutShippingMethodUpdate(checkoutId: ID, shippingMethodId: ID!): CheckoutShippingMethodUpdate
  checkoutUpdateMetadata(id: ID!, input: MetaInput!): CheckoutUpdateMeta @deprecated(reason: "Use the `updateMetadata` mutation. This field will be removed after 2020-07-31.")
  checkoutClearMetadata(id: ID!, input: MetaPath!): CheckoutClearMeta @deprecated(reason: "Use the `deleteMetadata` mutation. This field will be removed after 2020-07-31.")
  checkoutUpdatePrivateMetadata(id: ID!, input: MetaInput!): CheckoutUpdatePrivateMeta @deprecated(reason: "Use the `updatePrivateMetadata` mutation. This field will be removed after 2020-07-31.")
  checkoutClearPrivateMetadata(id: ID!, input: MetaPath!): CheckoutClearPrivateMeta @deprecated(reason: "Use the `deletePrivateMetadata` mutation. This field will be removed after 2020-07-31.")
  appCreate(input: AppInput!): AppCreate
  appUpdate(id: ID!, input: AppInput!): AppUpdate
  appDelete(id: ID!): AppDelete
  appTokenCreate(input: AppTokenInput!): AppTokenCreate
  appTokenDelete(id: ID!): AppTokenDelete
  appTokenVerify(token: String!): AppTokenVerify
  appInstall(input: AppInstallInput!): AppInstall
  appRetryInstall(activateAfterInstallation: Boolean = true, id: ID!): AppRetryInstall
  appDeleteFailedInstallation(id: ID!): AppDeleteFailedInstallation
  appFetchManifest(manifestUrl: String!): AppFetchManifest
  appActivate(id: ID!): AppActivate
  appDeactivate(id: ID!): AppDeactivate
  tokenCreate(email: String!, password: String!): CreateToken
  tokenRefresh(csrfToken: String, refreshToken: String): RefreshToken
  tokenVerify(token: String!): VerifyToken
  tokensDeactivateAll: DeactivateAllUserTokens
  requestPasswordReset(email: String!, redirectUrl: String!): RequestPasswordReset
  confirmAccount(email: String!, token: String!): ConfirmAccount
  setPassword(email: String!, password: String!, token: String!): SetPassword
  passwordChange(newPassword: String!, oldPassword: String!): PasswordChange
  requestEmailChange(newEmail: String!, password: String!, redirectUrl: String!): RequestEmailChange
  confirmEmailChange(token: String!): ConfirmEmailChange
  accountAddressCreate(input: AddressInput!, type: AddressTypeEnum): AccountAddressCreate
  accountAddressUpdate(id: ID!, input: AddressInput!): AccountAddressUpdate
  accountAddressDelete(id: ID!): AccountAddressDelete
  accountSetDefaultAddress(id: ID!, type: AddressTypeEnum!): AccountSetDefaultAddress
  accountRegister(input: AccountRegisterInput!): AccountRegister
  accountUpdate(input: AccountInput!): AccountUpdate
  accountRequestDeletion(redirectUrl: String!): AccountRequestDeletion
  accountDelete(token: String!): AccountDelete
  accountUpdateMeta(input: MetaInput!): AccountUpdateMeta @deprecated(reason: "Use the `updateMetadata` mutation. This field will be removed after 2020-07-31.")
  addressCreate(input: AddressInput!, userId: ID!): AddressCreate
  addressUpdate(id: ID!, input: AddressInput!): AddressUpdate
  addressDelete(id: ID!): AddressDelete
  addressSetDefault(addressId: ID!, type: AddressTypeEnum!, userId: ID!): AddressSetDefault
  customerCreate(input: UserCreateInput!): CustomerCreate
  customerUpdate(id: ID!, input: CustomerInput!): CustomerUpdate
  customerDelete(id: ID!): CustomerDelete
  customerBulkDelete(ids: [ID]!): CustomerBulkDelete
  staffCreate(input: StaffCreateInput!): StaffCreate
  staffUpdate(id: ID!, input: StaffUpdateInput!): StaffUpdate
  staffDelete(id: ID!): StaffDelete
  staffBulkDelete(ids: [ID]!): StaffBulkDelete
  userAvatarUpdate(image: Upload!): UserAvatarUpdate
  userAvatarDelete: UserAvatarDelete
  userBulkSetActive(ids: [ID]!, isActive: Boolean!): UserBulkSetActive
  userUpdateMetadata(id: ID!, input: MetaInput!): UserUpdateMeta @deprecated(reason: "Use the `updateMetadata` mutation. This field will be removed after 2020-07-31.")
  userClearMetadata(id: ID!, input: MetaPath!): UserClearMeta @deprecated(reason: "Use the `deleteMetadata` mutation. This field will be removed after 2020-07-31.")
  userUpdatePrivateMetadata(id: ID!, input: MetaInput!): UserUpdatePrivateMeta @deprecated(reason: "Use the `updatePrivateMetadata` mutation. This field will be removed after 2020-07-31.")
  userClearPrivateMetadata(id: ID!, input: MetaPath!): UserClearPrivateMeta @deprecated(reason: "Use the `deletePrivateMetadata` mutation. This field will be removed after 2020-07-31.")
  serviceAccountCreate(input: ServiceAccountInput!): ServiceAccountCreate @deprecated(reason: "Use the `appCreate` mutation instead. This field will be removed after 2020-07-31.")
  serviceAccountUpdate(id: ID!, input: ServiceAccountInput!): ServiceAccountUpdate @deprecated(reason: "Use the `appUpdate` mutation instead. This field will be removed after 2020-07-31.")
  serviceAccountDelete(id: ID!): ServiceAccountDelete @deprecated(reason: "Use the `appDelete` mutation instead. This field will be removed after 2020-07-31.")
  serviceAccountUpdatePrivateMetadata(id: ID!, input: MetaInput!): ServiceAccountUpdatePrivateMeta @deprecated(reason: "Use the `updatePrivateMetadata` mutation with App instead.This field will be removed after 2020-07-31.")
  serviceAccountClearPrivateMetadata(id: ID!, input: MetaPath!): ServiceAccountClearPrivateMeta @deprecated(reason: "Use the `deletePrivateMetadata` mutation with App instead.This field will be removed after 2020-07-31.")
  serviceAccountTokenCreate(input: ServiceAccountTokenInput!): ServiceAccountTokenCreate @deprecated(reason: "Use the `appTokenCreate` mutation instead. This field will be removed after 2020-07-31.")
  serviceAccountTokenDelete(id: ID!): ServiceAccountTokenDelete @deprecated(reason: "Use the `appTokenDelete` mutation instead. This field will be removed after 2020-07-31.")
  permissionGroupCreate(input: PermissionGroupCreateInput!): PermissionGroupCreate
  permissionGroupUpdate(id: ID!, input: PermissionGroupUpdateInput!): PermissionGroupUpdate
  permissionGroupDelete(id: ID!): PermissionGroupDelete
}

input NameTranslationInput {
  name: String
}

type Navigation {
  main: Menu
  secondary: Menu
}

enum NavigationType {
  MAIN
  SECONDARY
}

interface Node {
  id: ID!
}

interface ObjectWithMetadata {
  privateMetadata: [MetadataItem]!
  metadata: [MetadataItem]!
  privateMeta: [MetaStore]! @deprecated(reason: "Use the `privetaMetadata` field. This field will be removed after 2020-07-31.")
  meta: [MetaStore]! @deprecated(reason: "Use the `metadata` field. This field will be removed after 2020-07-31.")
}

type Order implements Node & ObjectWithMetadata {
  id: ID!
  created: DateTime!
  status: OrderStatus!
  user: User
  languageCode: String!
  trackingClientId: String!
  billingAddress: Address
  shippingAddress: Address
  shippingMethod: ShippingMethod
  shippingMethodName: String
  shippingPrice: TaxedMoney
  token: String!
  voucher: Voucher
  giftCards: [GiftCard]
  discount: Money
  discountName: String
  translatedDiscountName: String
  displayGrossPrices: Boolean!
  customerNote: String!
  weight: Weight
  privateMetadata: [MetadataItem]!
  metadata: [MetadataItem]!
  privateMeta: [MetaStore]! @deprecated(reason: "Use the `privetaMetadata` field. This field will be removed after 2020-07-31.")
  meta: [MetaStore]! @deprecated(reason: "Use the `metadata` field. This field will be removed after 2020-07-31.")
  fulfillments: [Fulfillment]!
  lines: [OrderLine]!
  actions: [OrderAction]!
  availableShippingMethods: [ShippingMethod]
  invoices: [Invoice]
  number: String
  isPaid: Boolean
  paymentStatus: PaymentChargeStatusEnum
  paymentStatusDisplay: String
  payments: [Payment]
  total: TaxedMoney
  subtotal: TaxedMoney
  statusDisplay: String
  canFinalize: Boolean!
  totalAuthorized: Money
  totalCaptured: Money
  events: [OrderEvent]
  totalBalance: Money!
  userEmail: String
  isShippingRequired: Boolean!
}

enum OrderAction {
  CAPTURE
  MARK_AS_PAID
  REFUND
  VOID
}

type OrderAddNote {
  errors: [Error!]! @deprecated(reason: "Use typed errors with error codes. This field will be removed after 2020-07-31.")
  order: Order
  event: OrderEvent
  orderErrors: [OrderError!]!
}

input OrderAddNoteInput {
  message: String!
}

type OrderBulkCancel {
  errors: [Error!]! @deprecated(reason: "Use typed errors with error codes. This field will be removed after 2020-07-31.")
  count: Int!
  orderErrors: [OrderError!]!
}

type OrderCancel {
  errors: [Error!]! @deprecated(reason: "Use typed errors with error codes. This field will be removed after 2020-07-31.")
  order: Order
  orderErrors: [OrderError!]!
}

type OrderCapture {
  errors: [Error!]! @deprecated(reason: "Use typed errors with error codes. This field will be removed after 2020-07-31.")
  order: Order
  orderErrors: [OrderError!]!
}

type OrderClearMeta {
  errors: [Error!]! @deprecated(reason: "Use typed errors with error codes. This field will be removed after 2020-07-31.")
  order: Order
}

type OrderClearPrivateMeta {
  errors: [Error!]! @deprecated(reason: "Use typed errors with error codes. This field will be removed after 2020-07-31.")
  order: Order
}

type OrderCountableConnection {
  pageInfo: PageInfo!
  edges: [OrderCountableEdge!]!
  totalCount: Int
}

type OrderCountableEdge {
  node: Order!
  cursor: String!
}

enum OrderDirection {
  ASC
  DESC
}

input OrderDraftFilterInput {
  customer: String
  created: DateRangeInput
  search: String
}

type OrderError {
  field: String
  message: String
  code: OrderErrorCode!
  warehouse: ID
  orderLine: ID
}

enum OrderErrorCode {
  BILLING_ADDRESS_NOT_SET
  CANNOT_CANCEL_FULFILLMENT
  CANNOT_CANCEL_ORDER
  CANNOT_DELETE
  CANNOT_REFUND
  CAPTURE_INACTIVE_PAYMENT
  NOT_EDITABLE
  FULFILL_ORDER_LINE
  GRAPHQL_ERROR
  INVALID
  PRODUCT_NOT_PUBLISHED
  PRODUCT_UNAVAILABLE_FOR_PURCHASE
  NOT_FOUND
  ORDER_NO_SHIPPING_ADDRESS
  PAYMENT_ERROR
  PAYMENT_MISSING
  REQUIRED
  SHIPPING_METHOD_NOT_APPLICABLE
  SHIPPING_METHOD_REQUIRED
  UNIQUE
  VOID_INACTIVE_PAYMENT
  ZERO_QUANTITY
  INSUFFICIENT_STOCK
  DUPLICATED_INPUT_ITEM
}

type OrderEvent implements Node {
  id: ID!
  date: DateTime
  type: OrderEventsEnum
  user: User
  message: String
  email: String
  emailType: OrderEventsEmailsEnum
  amount: Float
  paymentId: String
  paymentGateway: String
  quantity: Int
  composedId: String
  orderNumber: String
  invoiceNumber: String
  oversoldItems: [String]
  lines: [OrderEventOrderLineObject]
  fulfilledItems: [FulfillmentLine]
  warehouse: Warehouse
}

type OrderEventCountableConnection {
  pageInfo: PageInfo!
  edges: [OrderEventCountableEdge!]!
  totalCount: Int
}

type OrderEventCountableEdge {
  node: OrderEvent!
  cursor: String!
}

type OrderEventOrderLineObject {
  quantity: Int
  orderLine: OrderLine
  itemName: String
}

enum OrderEventsEmailsEnum {
  PAYMENT_CONFIRMATION
  SHIPPING_CONFIRMATION
  TRACKING_UPDATED
  ORDER_CONFIRMATION
  ORDER_CANCEL
  ORDER_REFUND
  FULFILLMENT_CONFIRMATION
  DIGITAL_LINKS
}

enum OrderEventsEnum {
  DRAFT_CREATED
  DRAFT_ADDED_PRODUCTS
  DRAFT_REMOVED_PRODUCTS
  PLACED
  PLACED_FROM_DRAFT
  OVERSOLD_ITEMS
  CANCELED
  ORDER_MARKED_AS_PAID
  ORDER_FULLY_PAID
  UPDATED_ADDRESS
  EMAIL_SENT
  PAYMENT_AUTHORIZED
  PAYMENT_CAPTURED
  EXTERNAL_SERVICE_NOTIFICATION
  PAYMENT_REFUNDED
  PAYMENT_VOIDED
  PAYMENT_FAILED
  INVOICE_REQUESTED
  INVOICE_GENERATED
  INVOICE_UPDATED
  INVOICE_SENT
  FULFILLMENT_CANCELED
  FULFILLMENT_RESTOCKED_ITEMS
  FULFILLMENT_FULFILLED_ITEMS
  TRACKING_UPDATED
  NOTE_ADDED
  OTHER
}

input OrderFilterInput {
  paymentStatus: [PaymentChargeStatusEnum]
  status: [OrderStatusFilter]
  customer: String
  created: DateRangeInput
  search: String
}

type OrderFulfill {
  errors: [Error!]! @deprecated(reason: "Use typed errors with error codes. This field will be removed after 2020-07-31.")
  fulfillments: [Fulfillment]
  order: Order
  orderErrors: [OrderError!]!
}

input OrderFulfillInput {
  lines: [OrderFulfillLineInput!]!
  notifyCustomer: Boolean
}

input OrderFulfillLineInput {
  orderLineId: ID
  stocks: [OrderFulfillStockInput!]!
}

input OrderFulfillStockInput {
  quantity: Int
  warehouse: ID
}

type OrderLine implements Node {
  id: ID!
  productName: String!
  variantName: String!
  productSku: String!
  isShippingRequired: Boolean!
  quantity: Int!
  quantityFulfilled: Int!
  taxRate: Float!
  digitalContentUrl: DigitalContentUrl
  thumbnail(size: Int): Image
  unitPrice: TaxedMoney
  totalPrice: TaxedMoney
  variant: ProductVariant
  translatedProductName: String!
  translatedVariantName: String!
}

input OrderLineCreateInput {
  quantity: Int!
  variantId: ID!
}

input OrderLineInput {
  quantity: Int!
}

type OrderMarkAsPaid {
  errors: [Error!]! @deprecated(reason: "Use typed errors with error codes. This field will be removed after 2020-07-31.")
  order: Order
  orderErrors: [OrderError!]!
}

type OrderRefund {
  errors: [Error!]! @deprecated(reason: "Use typed errors with error codes. This field will be removed after 2020-07-31.")
  order: Order
  orderErrors: [OrderError!]!
}

enum OrderSortField {
  NUMBER
  CREATION_DATE
  CUSTOMER
  PAYMENT
  FULFILLMENT_STATUS
  TOTAL
}

input OrderSortingInput {
  direction: OrderDirection!
  field: OrderSortField!
}

enum OrderStatus {
  DRAFT
  UNFULFILLED
  PARTIALLY_FULFILLED
  FULFILLED
  CANCELED
}

enum OrderStatusFilter {
  READY_TO_FULFILL
  READY_TO_CAPTURE
  UNFULFILLED
  PARTIALLY_FULFILLED
  FULFILLED
  CANCELED
}

type OrderUpdate {
  errors: [Error!]! @deprecated(reason: "Use typed errors with error codes. This field will be removed after 2020-07-31.")
  orderErrors: [OrderError!]!
  order: Order
}

input OrderUpdateInput {
  billingAddress: AddressInput
  userEmail: String
  shippingAddress: AddressInput
}

type OrderUpdateMeta {
  errors: [Error!]! @deprecated(reason: "Use typed errors with error codes. This field will be removed after 2020-07-31.")
  order: Order
}

type OrderUpdatePrivateMeta {
  errors: [Error!]! @deprecated(reason: "Use typed errors with error codes. This field will be removed after 2020-07-31.")
  order: Order
}

type OrderUpdateShipping {
  errors: [Error!]! @deprecated(reason: "Use typed errors with error codes. This field will be removed after 2020-07-31.")
  order: Order
  orderErrors: [OrderError!]!
}

input OrderUpdateShippingInput {
  shippingMethod: ID
}

type OrderVoid {
  errors: [Error!]! @deprecated(reason: "Use typed errors with error codes. This field will be removed after 2020-07-31.")
  order: Order
  orderErrors: [OrderError!]!
}

type Page implements Node {
  seoTitle: String
  seoDescription: String
  id: ID!
  title: String!
  content: String!
  contentJson: JSONString!
  publicationDate: Date
  isPublished: Boolean!
  slug: String!
  created: DateTime!
  translation(languageCode: LanguageCodeEnum!): PageTranslation
}

type PageBulkDelete {
  errors: [Error!]! @deprecated(reason: "Use typed errors with error codes. This field will be removed after 2020-07-31.")
  count: Int!
  pageErrors: [PageError!]!
}

type PageBulkPublish {
  errors: [Error!]! @deprecated(reason: "Use typed errors with error codes. This field will be removed after 2020-07-31.")
  count: Int!
  pageErrors: [PageError!]!
}

type PageCountableConnection {
  pageInfo: PageInfo!
  edges: [PageCountableEdge!]!
  totalCount: Int
}

type PageCountableEdge {
  node: Page!
  cursor: String!
}

type PageCreate {
  errors: [Error!]! @deprecated(reason: "Use typed errors with error codes. This field will be removed after 2020-07-31.")
  pageErrors: [PageError!]!
  page: Page
}

type PageDelete {
  errors: [Error!]! @deprecated(reason: "Use typed errors with error codes. This field will be removed after 2020-07-31.")
  pageErrors: [PageError!]!
  page: Page
}

type PageError {
  field: String
  message: String
  code: PageErrorCode!
}

enum PageErrorCode {
  GRAPHQL_ERROR
  INVALID
  NOT_FOUND
  REQUIRED
  UNIQUE
}

input PageFilterInput {
  search: String
}

type PageInfo {
  hasNextPage: Boolean!
  hasPreviousPage: Boolean!
  startCursor: String
  endCursor: String
}

input PageInput {
  slug: String
  title: String
  content: String
  contentJson: JSONString
  isPublished: Boolean
  publicationDate: String
  seo: SeoInput
}

enum PageSortField {
  TITLE
  SLUG
  VISIBILITY
  CREATION_DATE
  PUBLICATION_DATE
}

input PageSortingInput {
  direction: OrderDirection!
  field: PageSortField!
}

type PageTranslatableContent implements Node {
  seoTitle: String
  seoDescription: String
  id: ID!
  title: String!
  content: String!
  contentJson: JSONString!
  translation(languageCode: LanguageCodeEnum!): PageTranslation
  page: Page
}

type PageTranslate {
  errors: [Error!]! @deprecated(reason: "Use typed errors with error codes. This field will be removed after 2020-07-31.")
  translationErrors: [TranslationError!]!
  page: PageTranslatableContent
}

type PageTranslation implements Node {
  seoTitle: String
  seoDescription: String
  id: ID!
  title: String!
  content: String!
  contentJson: JSONString!
  language: LanguageDisplay!
}

input PageTranslationInput {
  seoTitle: String
  seoDescription: String
  title: String
  content: String
  contentJson: JSONString
}

type PageUpdate {
  errors: [Error!]! @deprecated(reason: "Use typed errors with error codes. This field will be removed after 2020-07-31.")
  pageErrors: [PageError!]!
  page: Page
}

type PasswordChange {
  errors: [Error!]! @deprecated(reason: "Use typed errors with error codes. This field will be removed after 2020-07-31.")
  user: User
  accountErrors: [AccountError!]!
}

type Payment implements Node {
  id: ID!
  gateway: String!
  isActive: Boolean!
  created: DateTime!
  modified: DateTime!
  token: String!
  checkout: Checkout
  order: Order
  customerIpAddress: String
  chargeStatus: PaymentChargeStatusEnum!
  actions: [OrderAction]!
  total: Money
  capturedAmount: Money
  transactions: [Transaction]
  availableCaptureAmount: Money
  availableRefundAmount: Money
  creditCard: CreditCard
}

type PaymentCapture {
  errors: [Error!]! @deprecated(reason: "Use typed errors with error codes. This field will be removed after 2020-07-31.")
  payment: Payment
  paymentErrors: [PaymentError!]!
}

enum PaymentChargeStatusEnum {
  NOT_CHARGED
  PENDING
  PARTIALLY_CHARGED
  FULLY_CHARGED
  PARTIALLY_REFUNDED
  FULLY_REFUNDED
  REFUSED
  CANCELLED
}

type PaymentCountableConnection {
  pageInfo: PageInfo!
  edges: [PaymentCountableEdge!]!
  totalCount: Int
}

type PaymentCountableEdge {
  node: Payment!
  cursor: String!
}

type PaymentError {
  field: String
  message: String
  code: PaymentErrorCode!
}

enum PaymentErrorCode {
  BILLING_ADDRESS_NOT_SET
  GRAPHQL_ERROR
  INVALID
  NOT_FOUND
  REQUIRED
  UNIQUE
  PARTIAL_PAYMENT_NOT_ALLOWED
  SHIPPING_ADDRESS_NOT_SET
  INVALID_SHIPPING_METHOD
  SHIPPING_METHOD_NOT_SET
  PAYMENT_ERROR
  NOT_SUPPORTED_GATEWAY
}

type PaymentGateway {
  name: String!
  id: ID!
  config: [GatewayConfigLine!]!
  currencies: [String]!
}

input PaymentInput {
  gateway: String!
  token: String
  amount: MoneyScalar
  billingAddress: AddressInput
  returnUrl: String
}

type PaymentRefund {
  errors: [Error!]! @deprecated(reason: "Use typed errors with error codes. This field will be removed after 2020-07-31.")
  payment: Payment
  paymentErrors: [PaymentError!]!
}

type PaymentSource {
  gateway: String!
  creditCardInfo: CreditCard
}

type PaymentVoid {
  errors: [Error!]! @deprecated(reason: "Use typed errors with error codes. This field will be removed after 2020-07-31.")
  payment: Payment
  paymentErrors: [PaymentError!]!
}

type Permission {
  code: PermissionEnum!
  name: String!
}

enum PermissionEnum {
  MANAGE_USERS
  MANAGE_STAFF
  MANAGE_SERVICE_ACCOUNTS
  MANAGE_APPS
  MANAGE_DISCOUNTS
  MANAGE_PLUGINS
  MANAGE_GIFT_CARD
  MANAGE_MENUS
  MANAGE_ORDERS
  MANAGE_PAGES
  MANAGE_PRODUCTS
  MANAGE_SHIPPING
  MANAGE_SETTINGS
  MANAGE_TRANSLATIONS
  MANAGE_CHECKOUTS
}

type PermissionGroupCreate {
  errors: [Error!]! @deprecated(reason: "Use typed errors with error codes. This field will be removed after 2020-07-31.")
  permissionGroupErrors: [PermissionGroupError!]!
  group: Group
}

input PermissionGroupCreateInput {
  addPermissions: [PermissionEnum!]
  addUsers: [ID!]
  name: String!
}

type PermissionGroupDelete {
  errors: [Error!]! @deprecated(reason: "Use typed errors with error codes. This field will be removed after 2020-07-31.")
  permissionGroupErrors: [PermissionGroupError!]!
  group: Group
}

type PermissionGroupError {
  field: String
  message: String
  code: PermissionGroupErrorCode!
  permissions: [PermissionEnum!]
  users: [ID!]
}

enum PermissionGroupErrorCode {
  ASSIGN_NON_STAFF_MEMBER
  DUPLICATED_INPUT_ITEM
  CANNOT_REMOVE_FROM_LAST_GROUP
  LEFT_NOT_MANAGEABLE_PERMISSION
  OUT_OF_SCOPE_PERMISSION
  OUT_OF_SCOPE_USER
  REQUIRED
  UNIQUE
}

input PermissionGroupFilterInput {
  search: String
}

enum PermissionGroupSortField {
  NAME
}

input PermissionGroupSortingInput {
  direction: OrderDirection!
  field: PermissionGroupSortField!
}

type PermissionGroupUpdate {
  errors: [Error!]! @deprecated(reason: "Use typed errors with error codes. This field will be removed after 2020-07-31.")
  permissionGroupErrors: [PermissionGroupError!]!
  group: Group
}

input PermissionGroupUpdateInput {
  addPermissions: [PermissionEnum!]
  addUsers: [ID!]
  name: String
  removePermissions: [PermissionEnum!]
  removeUsers: [ID!]
}

type Plugin implements Node {
  id: ID!
  name: String!
  description: String!
  active: Boolean!
  configuration: [ConfigurationItem]
}

type PluginCountableConnection {
  pageInfo: PageInfo!
  edges: [PluginCountableEdge!]!
  totalCount: Int
}

type PluginCountableEdge {
  node: Plugin!
  cursor: String!
}

type PluginError {
  field: String
  message: String
  code: PluginErrorCode!
}

enum PluginErrorCode {
  GRAPHQL_ERROR
  INVALID
  PLUGIN_MISCONFIGURED
  NOT_FOUND
  REQUIRED
  UNIQUE
}

input PluginFilterInput {
  active: Boolean
  search: String
}

enum PluginSortField {
  NAME
  IS_ACTIVE
}

input PluginSortingInput {
  direction: OrderDirection!
  field: PluginSortField!
}

type PluginUpdate {
  errors: [Error!]! @deprecated(reason: "Use typed errors with error codes. This field will be removed after 2020-07-31.")
  plugin: Plugin
  pluginsErrors: [PluginError!]!
}

input PluginUpdateInput {
  active: Boolean
  configuration: [ConfigurationItemInput]
}

input PriceRangeInput {
  gte: Float
  lte: Float
}

type Product implements Node & ObjectWithMetadata {
  id: ID!
  seoTitle: String
  seoDescription: String
  name: String!
  description: String!
  descriptionJson: JSONString!
  publicationDate: Date
  isPublished: Boolean!
  productType: ProductType!
  slug: String!
  category: Category
  updatedAt: DateTime
  chargeTaxes: Boolean!
  weight: Weight
  availableForPurchase: Date
  visibleInListings: Boolean!
  privateMetadata: [MetadataItem]!
  metadata: [MetadataItem]!
  privateMeta: [MetaStore]! @deprecated(reason: "Use the `privetaMetadata` field. This field will be removed after 2020-07-31.")
  meta: [MetaStore]! @deprecated(reason: "Use the `metadata` field. This field will be removed after 2020-07-31.")
  url: String! @deprecated(reason: "This field will be removed after 2020-07-31.")
  thumbnail(size: Int): Image
  pricing: ProductPricingInfo
  isAvailable: Boolean
  minimalVariantPrice: Money
  taxType: TaxType
  attributes: [SelectedAttribute!]!
  purchaseCost: MoneyRange
  margin: Margin
  imageById(id: ID): ProductImage
  variants: [ProductVariant]
  images: [ProductImage]
  collections: [Collection]
  translation(languageCode: LanguageCodeEnum!): ProductTranslation
  isAvailableForPurchase: Boolean
}

type ProductAttributeError {
  field: String
  message: String
  code: ProductErrorCode!
  attributes: [ID!]
}

type ProductBulkDelete {
  errors: [Error!]! @deprecated(reason: "Use typed errors with error codes. This field will be removed after 2020-07-31.")
  count: Int!
  productErrors: [ProductError!]!
}

type ProductBulkPublish {
  errors: [Error!]! @deprecated(reason: "Use typed errors with error codes. This field will be removed after 2020-07-31.")
  count: Int!
  productErrors: [ProductError!]!
}

type ProductClearMeta {
  errors: [Error!]! @deprecated(reason: "Use typed errors with error codes. This field will be removed after 2020-07-31.")
  productErrors: [ProductError!]!
  product: Product
}

type ProductClearPrivateMeta {
  errors: [Error!]! @deprecated(reason: "Use typed errors with error codes. This field will be removed after 2020-07-31.")
  productErrors: [ProductError!]!
  product: Product
}

type ProductCountableConnection {
  pageInfo: PageInfo!
  edges: [ProductCountableEdge!]!
  totalCount: Int
}

type ProductCountableEdge {
  node: Product!
  cursor: String!
}

type ProductCreate {
  errors: [Error!]! @deprecated(reason: "Use typed errors with error codes. This field will be removed after 2020-07-31.")
  productErrors: [ProductError!]!
  product: Product
}

input ProductCreateInput {
  attributes: [AttributeValueInput]
  publicationDate: Date
  category: ID
  chargeTaxes: Boolean
  collections: [ID]
  description: String
  descriptionJson: JSONString
  isPublished: Boolean
  name: String
  slug: String
  taxCode: String
  seo: SeoInput
  weight: WeightScalar
  sku: String
  trackInventory: Boolean
<<<<<<< HEAD
  basePrice: MoneyScalar
=======
  basePrice: Decimal
  visibleInListings: Boolean
>>>>>>> be4cd4bf
  productType: ID!
  stocks: [StockInput!]
}

type ProductDelete {
  errors: [Error!]! @deprecated(reason: "Use typed errors with error codes. This field will be removed after 2020-07-31.")
  productErrors: [ProductError!]!
  product: Product
}

type ProductError {
  field: String
  message: String
  code: ProductErrorCode!
}

enum ProductErrorCode {
  ALREADY_EXISTS
  ATTRIBUTE_ALREADY_ASSIGNED
  ATTRIBUTE_CANNOT_BE_ASSIGNED
  ATTRIBUTE_VARIANTS_DISABLED
  DUPLICATED_INPUT_ITEM
  GRAPHQL_ERROR
  INVALID
  NOT_PRODUCTS_IMAGE
  NOT_FOUND
  REQUIRED
  UNIQUE
  VARIANT_NO_DIGITAL_CONTENT
}

enum ProductFieldEnum {
  NAME
  DESCRIPTION
  PRODUCT_TYPE
  CATEGORY
  VISIBLE
  AVAILABLE_FOR_PURCHASE
  SEARCHABLE
  PRODUCT_WEIGHT
  COLLECTIONS
  CHARGE_TAXES
  PRODUCT_IMAGES
  VARIANT_SKU
  VARIANT_PRICE
  COST_PRICE
  VARIANT_WEIGHT
  VARIANT_IMAGES
}

input ProductFilterInput {
  isPublished: Boolean
  collections: [ID]
  categories: [ID]
  hasCategory: Boolean
  attributes: [AttributeInput]
  stockAvailability: StockAvailability
  productType: ID
  stocks: ProductStockFilterInput
  search: String
  price: PriceRangeInput
  minimalPrice: PriceRangeInput
  productTypes: [ID]
}

type ProductImage implements Node {
  id: ID!
  sortOrder: Int
  alt: String!
  url(size: Int): String!
}

type ProductImageBulkDelete {
  errors: [Error!]! @deprecated(reason: "Use typed errors with error codes. This field will be removed after 2020-07-31.")
  count: Int!
  productErrors: [ProductError!]!
}

type ProductImageCreate {
  errors: [Error!]! @deprecated(reason: "Use typed errors with error codes. This field will be removed after 2020-07-31.")
  product: Product
  image: ProductImage
  productErrors: [ProductError!]!
}

input ProductImageCreateInput {
  alt: String
  image: Upload!
  product: ID!
}

type ProductImageDelete {
  errors: [Error!]! @deprecated(reason: "Use typed errors with error codes. This field will be removed after 2020-07-31.")
  product: Product
  image: ProductImage
  productErrors: [ProductError!]!
}

type ProductImageReorder {
  errors: [Error!]! @deprecated(reason: "Use typed errors with error codes. This field will be removed after 2020-07-31.")
  product: Product
  images: [ProductImage]
  productErrors: [ProductError!]!
}

type ProductImageUpdate {
  errors: [Error!]! @deprecated(reason: "Use typed errors with error codes. This field will be removed after 2020-07-31.")
  product: Product
  image: ProductImage
  productErrors: [ProductError!]!
}

input ProductImageUpdateInput {
  alt: String
}

input ProductInput {
  attributes: [AttributeValueInput]
  publicationDate: Date
  category: ID
  chargeTaxes: Boolean
  collections: [ID]
  description: String
  descriptionJson: JSONString
  isPublished: Boolean
  name: String
  slug: String
  taxCode: String
  seo: SeoInput
  weight: WeightScalar
  sku: String
  trackInventory: Boolean
<<<<<<< HEAD
  basePrice: MoneyScalar
=======
  basePrice: Decimal
  visibleInListings: Boolean
>>>>>>> be4cd4bf
}

input ProductOrder {
  direction: OrderDirection!
  attributeId: ID
  field: ProductOrderField
}

enum ProductOrderField {
  NAME
  PRICE
  MINIMAL_PRICE
  DATE
  TYPE
  PUBLISHED
}

type ProductPricingInfo {
  onSale: Boolean
  discount: TaxedMoney
  discountLocalCurrency: TaxedMoney
  priceRange: TaxedMoneyRange
  priceRangeUndiscounted: TaxedMoneyRange
  priceRangeLocalCurrency: TaxedMoneyRange
}

type ProductSetAvailabilityForPurchase {
  errors: [Error!]! @deprecated(reason: "Use typed errors with error codes. This field will be removed after 2020-07-31.")
  product: Product
  productErrors: [ProductError!]!
}

input ProductStockFilterInput {
  warehouseIds: [ID!]
  quantity: IntRangeInput
}

type ProductTranslatableContent implements Node {
  id: ID!
  seoTitle: String
  seoDescription: String
  name: String!
  description: String!
  descriptionJson: JSONString!
  translation(languageCode: LanguageCodeEnum!): ProductTranslation
  product: Product
}

type ProductTranslate {
  errors: [Error!]! @deprecated(reason: "Use typed errors with error codes. This field will be removed after 2020-07-31.")
  translationErrors: [TranslationError!]!
  product: Product
}

type ProductTranslation implements Node {
  id: ID!
  seoTitle: String
  seoDescription: String
  name: String!
  description: String!
  descriptionJson: JSONString!
  language: LanguageDisplay!
}

type ProductType implements Node & ObjectWithMetadata {
  id: ID!
  name: String!
  slug: String!
  hasVariants: Boolean!
  isShippingRequired: Boolean!
  isDigital: Boolean!
  weight: Weight
  privateMetadata: [MetadataItem]!
  metadata: [MetadataItem]!
  privateMeta: [MetaStore]! @deprecated(reason: "Use the `privetaMetadata` field. This field will be removed after 2020-07-31.")
  meta: [MetaStore]! @deprecated(reason: "Use the `metadata` field. This field will be removed after 2020-07-31.")
  products(before: String, after: String, first: Int, last: Int): ProductCountableConnection
  taxRate: TaxRateType
  taxType: TaxType
  variantAttributes: [Attribute]
  productAttributes: [Attribute]
  availableAttributes(filter: AttributeFilterInput, before: String, after: String, first: Int, last: Int): AttributeCountableConnection
}

type ProductTypeBulkDelete {
  errors: [Error!]! @deprecated(reason: "Use typed errors with error codes. This field will be removed after 2020-07-31.")
  count: Int!
  productErrors: [ProductError!]!
}

type ProductTypeClearMeta {
  errors: [Error!]! @deprecated(reason: "Use typed errors with error codes. This field will be removed after 2020-07-31.")
  productErrors: [ProductError!]!
  productType: ProductType
}

type ProductTypeClearPrivateMeta {
  errors: [Error!]! @deprecated(reason: "Use typed errors with error codes. This field will be removed after 2020-07-31.")
  productErrors: [ProductError!]!
  productType: ProductType
}

enum ProductTypeConfigurable {
  CONFIGURABLE
  SIMPLE
}

type ProductTypeCountableConnection {
  pageInfo: PageInfo!
  edges: [ProductTypeCountableEdge!]!
  totalCount: Int
}

type ProductTypeCountableEdge {
  node: ProductType!
  cursor: String!
}

type ProductTypeCreate {
  errors: [Error!]! @deprecated(reason: "Use typed errors with error codes. This field will be removed after 2020-07-31.")
  productErrors: [ProductError!]!
  productType: ProductType
}

type ProductTypeDelete {
  errors: [Error!]! @deprecated(reason: "Use typed errors with error codes. This field will be removed after 2020-07-31.")
  productErrors: [ProductError!]!
  productType: ProductType
}

enum ProductTypeEnum {
  DIGITAL
  SHIPPABLE
}

input ProductTypeFilterInput {
  search: String
  configurable: ProductTypeConfigurable
  productType: ProductTypeEnum
  ids: [ID]
}

input ProductTypeInput {
  name: String
  slug: String
  hasVariants: Boolean
  productAttributes: [ID]
  variantAttributes: [ID]
  isShippingRequired: Boolean
  isDigital: Boolean
  weight: WeightScalar
  taxCode: String
}

type ProductTypeReorderAttributes {
  errors: [Error!]! @deprecated(reason: "Use typed errors with error codes. This field will be removed after 2020-07-31.")
  productType: ProductType
  productErrors: [ProductError!]!
}

enum ProductTypeSortField {
  NAME
  DIGITAL
  SHIPPING_REQUIRED
}

input ProductTypeSortingInput {
  direction: OrderDirection!
  field: ProductTypeSortField!
}

type ProductTypeUpdate {
  errors: [Error!]! @deprecated(reason: "Use typed errors with error codes. This field will be removed after 2020-07-31.")
  productErrors: [ProductError!]!
  productType: ProductType
}

type ProductTypeUpdateMeta {
  errors: [Error!]! @deprecated(reason: "Use typed errors with error codes. This field will be removed after 2020-07-31.")
  productErrors: [ProductError!]!
  productType: ProductType
}

type ProductTypeUpdatePrivateMeta {
  errors: [Error!]! @deprecated(reason: "Use typed errors with error codes. This field will be removed after 2020-07-31.")
  productErrors: [ProductError!]!
  productType: ProductType
}

type ProductUpdate {
  errors: [Error!]! @deprecated(reason: "Use typed errors with error codes. This field will be removed after 2020-07-31.")
  productErrors: [ProductError!]!
  product: Product
}

type ProductUpdateMeta {
  errors: [Error!]! @deprecated(reason: "Use typed errors with error codes. This field will be removed after 2020-07-31.")
  productErrors: [ProductError!]!
  product: Product
}

type ProductUpdatePrivateMeta {
  errors: [Error!]! @deprecated(reason: "Use typed errors with error codes. This field will be removed after 2020-07-31.")
  productErrors: [ProductError!]!
  product: Product
}

type ProductVariant implements Node & ObjectWithMetadata {
  id: ID!
  name: String!
  sku: String!
  product: Product!
  trackInventory: Boolean!
  weight: Weight
  privateMetadata: [MetadataItem]!
  metadata: [MetadataItem]!
  privateMeta: [MetaStore]! @deprecated(reason: "Use the `privetaMetadata` field. This field will be removed after 2020-07-31.")
  meta: [MetaStore]! @deprecated(reason: "Use the `metadata` field. This field will be removed after 2020-07-31.")
  quantity: Int! @deprecated(reason: "Use the stock field instead. This field will be removed after 2020-07-31.")
  quantityAllocated: Int @deprecated(reason: "Use the stock field instead. This field will be removed after 2020-07-31.")
  stockQuantity: Int! @deprecated(reason: "Use the quantityAvailable field instead. This field will be removed after 2020-07-31.")
  price: Money
  pricing: VariantPricingInfo
  isAvailable: Boolean @deprecated(reason: "Use the stock field instead. This field will be removed after 2020-07-31.")
  attributes: [SelectedAttribute!]!
  costPrice: Money
  margin: Int
  quantityOrdered: Int
  revenue(period: ReportingPeriod): TaxedMoney
  images: [ProductImage]
  translation(languageCode: LanguageCodeEnum!): ProductVariantTranslation
  digitalContent: DigitalContent
  stocks(countryCode: CountryCode): [Stock]
  quantityAvailable(countryCode: CountryCode): Int!
}

type ProductVariantBulkCreate {
  errors: [Error!]! @deprecated(reason: "Use typed errors with error codes. This field will be removed after 2020-07-31.")
  count: Int!
  productVariants: [ProductVariant!]!
  bulkProductErrors: [BulkProductError!]!
}

input ProductVariantBulkCreateInput {
  attributes: [AttributeValueInput]!
  costPrice: MoneyScalar
  price: MoneyScalar
  sku: String!
  trackInventory: Boolean
  weight: WeightScalar
  stocks: [StockInput!]
}

type ProductVariantBulkDelete {
  errors: [Error!]! @deprecated(reason: "Use typed errors with error codes. This field will be removed after 2020-07-31.")
  count: Int!
  productErrors: [ProductError!]!
}

type ProductVariantClearMeta {
  errors: [Error!]! @deprecated(reason: "Use typed errors with error codes. This field will be removed after 2020-07-31.")
  productErrors: [ProductError!]!
  productVariant: ProductVariant
}

type ProductVariantClearPrivateMeta {
  errors: [Error!]! @deprecated(reason: "Use typed errors with error codes. This field will be removed after 2020-07-31.")
  productErrors: [ProductError!]!
  productVariant: ProductVariant
}

type ProductVariantCountableConnection {
  pageInfo: PageInfo!
  edges: [ProductVariantCountableEdge!]!
  totalCount: Int
}

type ProductVariantCountableEdge {
  node: ProductVariant!
  cursor: String!
}

type ProductVariantCreate {
  errors: [Error!]! @deprecated(reason: "Use typed errors with error codes. This field will be removed after 2020-07-31.")
  productErrors: [ProductError!]!
  productVariant: ProductVariant
}

input ProductVariantCreateInput {
  attributes: [AttributeValueInput]!
  costPrice: MoneyScalar
  price: MoneyScalar
  sku: String
  trackInventory: Boolean
  weight: WeightScalar
  product: ID!
  stocks: [StockInput!]
}

type ProductVariantDelete {
  errors: [Error!]! @deprecated(reason: "Use typed errors with error codes. This field will be removed after 2020-07-31.")
  productErrors: [ProductError!]!
  productVariant: ProductVariant
}

input ProductVariantInput {
  attributes: [AttributeValueInput]
  costPrice: MoneyScalar
  price: MoneyScalar
  sku: String
  trackInventory: Boolean
  weight: WeightScalar
}

type ProductVariantStocksCreate {
  errors: [Error!]! @deprecated(reason: "Use typed errors with error codes. This field will be removed after 2020-07-31.")
  productVariant: ProductVariant
  bulkStockErrors: [BulkStockError!]!
}

type ProductVariantStocksDelete {
  errors: [Error!]! @deprecated(reason: "Use typed errors with error codes. This field will be removed after 2020-07-31.")
  productVariant: ProductVariant
  stockErrors: [StockError!]!
}

type ProductVariantStocksUpdate {
  errors: [Error!]! @deprecated(reason: "Use typed errors with error codes. This field will be removed after 2020-07-31.")
  productVariant: ProductVariant
  bulkStockErrors: [BulkStockError!]!
}

type ProductVariantTranslatableContent implements Node {
  id: ID!
  name: String!
  translation(languageCode: LanguageCodeEnum!): ProductVariantTranslation
  productVariant: ProductVariant
}

type ProductVariantTranslate {
  errors: [Error!]! @deprecated(reason: "Use typed errors with error codes. This field will be removed after 2020-07-31.")
  translationErrors: [TranslationError!]!
  productVariant: ProductVariant
}

type ProductVariantTranslation implements Node {
  id: ID!
  name: String!
  language: LanguageDisplay!
}

type ProductVariantUpdate {
  errors: [Error!]! @deprecated(reason: "Use typed errors with error codes. This field will be removed after 2020-07-31.")
  productErrors: [ProductError!]!
  productVariant: ProductVariant
}

type ProductVariantUpdateMeta {
  errors: [Error!]! @deprecated(reason: "Use typed errors with error codes. This field will be removed after 2020-07-31.")
  productErrors: [ProductError!]!
  productVariant: ProductVariant
}

type ProductVariantUpdatePrivateMeta {
  errors: [Error!]! @deprecated(reason: "Use typed errors with error codes. This field will be removed after 2020-07-31.")
  productErrors: [ProductError!]!
  productVariant: ProductVariant
}

type Query {
  webhook(id: ID!): Webhook
  webhooks(sortBy: WebhookSortingInput, filter: WebhookFilterInput, before: String, after: String, first: Int, last: Int): WebhookCountableConnection @deprecated(reason: "Use webhooks field on app(s) query instead. This field will be removed after 2020-07-31.")
  webhookEvents: [WebhookEvent]
  webhookSamplePayload(eventType: WebhookSampleEventTypeEnum!): JSONString
  warehouse(id: ID!): Warehouse
  warehouses(filter: WarehouseFilterInput, sortBy: WarehouseSortingInput, before: String, after: String, first: Int, last: Int): WarehouseCountableConnection
  translations(kind: TranslatableKinds!, before: String, after: String, first: Int, last: Int): TranslatableItemConnection
  translation(id: ID!, kind: TranslatableKinds!): TranslatableItem
  stock(id: ID!): Stock
  stocks(filter: StockFilterInput, before: String, after: String, first: Int, last: Int): StockCountableConnection
  shop: Shop!
  shippingZone(id: ID!): ShippingZone
  shippingZones(before: String, after: String, first: Int, last: Int): ShippingZoneCountableConnection
  digitalContent(id: ID!): DigitalContent
  digitalContents(before: String, after: String, first: Int, last: Int): DigitalContentCountableConnection
  attributes(filter: AttributeFilterInput, sortBy: AttributeSortingInput, before: String, after: String, first: Int, last: Int): AttributeCountableConnection
  attribute(id: ID!): Attribute
  categories(filter: CategoryFilterInput, sortBy: CategorySortingInput, level: Int, before: String, after: String, first: Int, last: Int): CategoryCountableConnection
  category(id: ID, slug: String): Category
  collection(id: ID, slug: String): Collection
  collections(filter: CollectionFilterInput, sortBy: CollectionSortingInput, before: String, after: String, first: Int, last: Int): CollectionCountableConnection
  product(id: ID, slug: String): Product
  products(filter: ProductFilterInput, sortBy: ProductOrder, stockAvailability: StockAvailability, before: String, after: String, first: Int, last: Int): ProductCountableConnection
  productType(id: ID!): ProductType
  productTypes(filter: ProductTypeFilterInput, sortBy: ProductTypeSortingInput, before: String, after: String, first: Int, last: Int): ProductTypeCountableConnection
  productVariant(id: ID!): ProductVariant
  productVariants(ids: [ID], before: String, after: String, first: Int, last: Int): ProductVariantCountableConnection
  reportProductSales(period: ReportingPeriod!, before: String, after: String, first: Int, last: Int): ProductVariantCountableConnection
  payment(id: ID!): Payment
  payments(before: String, after: String, first: Int, last: Int): PaymentCountableConnection
  page(id: ID, slug: String): Page
  pages(sortBy: PageSortingInput, filter: PageFilterInput, before: String, after: String, first: Int, last: Int): PageCountableConnection
  homepageEvents(before: String, after: String, first: Int, last: Int): OrderEventCountableConnection
  order(id: ID!): Order
  orders(sortBy: OrderSortingInput, filter: OrderFilterInput, created: ReportingPeriod, status: OrderStatusFilter, before: String, after: String, first: Int, last: Int): OrderCountableConnection
  draftOrders(sortBy: OrderSortingInput, filter: OrderDraftFilterInput, created: ReportingPeriod, before: String, after: String, first: Int, last: Int): OrderCountableConnection
  ordersTotal(period: ReportingPeriod): TaxedMoney
  orderByToken(token: UUID!): Order
  menu(id: ID, name: String): Menu
  menus(sortBy: MenuSortingInput, filter: MenuFilterInput, before: String, after: String, first: Int, last: Int): MenuCountableConnection
  menuItem(id: ID!): MenuItem
  menuItems(sortBy: MenuItemSortingInput, filter: MenuItemFilterInput, before: String, after: String, first: Int, last: Int): MenuItemCountableConnection
  giftCard(id: ID!): GiftCard
  giftCards(before: String, after: String, first: Int, last: Int): GiftCardCountableConnection
  plugin(id: ID!): Plugin
  plugins(filter: PluginFilterInput, sortBy: PluginSortingInput, before: String, after: String, first: Int, last: Int): PluginCountableConnection
  sale(id: ID!): Sale
  sales(filter: SaleFilterInput, sortBy: SaleSortingInput, query: String, before: String, after: String, first: Int, last: Int): SaleCountableConnection
  voucher(id: ID!): Voucher
  vouchers(filter: VoucherFilterInput, sortBy: VoucherSortingInput, query: String, before: String, after: String, first: Int, last: Int): VoucherCountableConnection
  exportFile(id: ID!): ExportFile
  exportFiles(filter: ExportFileFilterInput, sortBy: ExportFileSortingInput, before: String, after: String, first: Int, last: Int): ExportFileCountableConnection
  taxTypes: [TaxType]
  checkout(token: UUID): Checkout
  checkouts(before: String, after: String, first: Int, last: Int): CheckoutCountableConnection
  checkoutLine(id: ID): CheckoutLine
  checkoutLines(before: String, after: String, first: Int, last: Int): CheckoutLineCountableConnection
  appsInstallations: [AppInstallation!]!
  apps(filter: AppFilterInput, sortBy: AppSortingInput, before: String, after: String, first: Int, last: Int): AppCountableConnection
  app(id: ID!): App
  addressValidationRules(countryCode: CountryCode!, countryArea: String, city: String, cityArea: String): AddressValidationData
  address(id: ID!): Address
  customers(filter: CustomerFilterInput, sortBy: UserSortingInput, before: String, after: String, first: Int, last: Int): UserCountableConnection
  permissionGroups(filter: PermissionGroupFilterInput, sortBy: PermissionGroupSortingInput, before: String, after: String, first: Int, last: Int): GroupCountableConnection
  permissionGroup(id: ID!): Group
  me: User
  staffUsers(filter: StaffUserInput, sortBy: UserSortingInput, before: String, after: String, first: Int, last: Int): UserCountableConnection
  serviceAccounts(filter: ServiceAccountFilterInput, sortBy: ServiceAccountSortingInput, before: String, after: String, first: Int, last: Int): ServiceAccountCountableConnection @deprecated(reason: "Use the `apps` query instead. This field will be removed after 2020-07-31.")
  serviceAccount(id: ID!): ServiceAccount @deprecated(reason: "Use the `app` query instead. This field will be removed after 2020-07-31.")
  user(id: ID!): User
  _entities(representations: [_Any]): [_Entity]
  _service: _Service
}

type ReducedRate {
  rate: Float!
  rateType: TaxRateType!
}

type RefreshToken {
  errors: [Error!]! @deprecated(reason: "Use typed errors with error codes. This field will be removed after 2020-07-31.")
  token: String
  user: User
  accountErrors: [AccountError!]!
}

input ReorderInput {
  id: ID!
  sortOrder: Int
}

enum ReportingPeriod {
  TODAY
  THIS_MONTH
}

type RequestEmailChange {
  errors: [Error!]! @deprecated(reason: "Use typed errors with error codes. This field will be removed after 2020-07-31.")
  user: User
  accountErrors: [AccountError!]!
}

type RequestPasswordReset {
  errors: [Error!]! @deprecated(reason: "Use typed errors with error codes. This field will be removed after 2020-07-31.")
  accountErrors: [AccountError!]!
}

type Sale implements Node {
  id: ID!
  name: String!
  type: SaleType!
  value: Float!
  startDate: DateTime!
  endDate: DateTime
  categories(before: String, after: String, first: Int, last: Int): CategoryCountableConnection
  collections(before: String, after: String, first: Int, last: Int): CollectionCountableConnection
  products(before: String, after: String, first: Int, last: Int): ProductCountableConnection
  translation(languageCode: LanguageCodeEnum!): SaleTranslation
}

type SaleAddCatalogues {
  errors: [Error!]! @deprecated(reason: "Use typed errors with error codes. This field will be removed after 2020-07-31.")
  sale: Sale
  discountErrors: [DiscountError!]!
}

type SaleBulkDelete {
  errors: [Error!]! @deprecated(reason: "Use typed errors with error codes. This field will be removed after 2020-07-31.")
  count: Int!
  discountErrors: [DiscountError!]!
}

type SaleCountableConnection {
  pageInfo: PageInfo!
  edges: [SaleCountableEdge!]!
  totalCount: Int
}

type SaleCountableEdge {
  node: Sale!
  cursor: String!
}

type SaleCreate {
  errors: [Error!]! @deprecated(reason: "Use typed errors with error codes. This field will be removed after 2020-07-31.")
  discountErrors: [DiscountError!]!
  sale: Sale
}

type SaleDelete {
  errors: [Error!]! @deprecated(reason: "Use typed errors with error codes. This field will be removed after 2020-07-31.")
  discountErrors: [DiscountError!]!
  sale: Sale
}

input SaleFilterInput {
  status: [DiscountStatusEnum]
  saleType: DiscountValueTypeEnum
  started: DateTimeRangeInput
  search: String
}

input SaleInput {
  name: String
  type: DiscountValueTypeEnum
  value: Decimal
  products: [ID]
  categories: [ID]
  collections: [ID]
  startDate: DateTime
  endDate: DateTime
}

type SaleRemoveCatalogues {
  errors: [Error!]! @deprecated(reason: "Use typed errors with error codes. This field will be removed after 2020-07-31.")
  sale: Sale
  discountErrors: [DiscountError!]!
}

enum SaleSortField {
  NAME
  START_DATE
  END_DATE
  VALUE
  TYPE
}

input SaleSortingInput {
  direction: OrderDirection!
  field: SaleSortField!
}

type SaleTranslatableContent implements Node {
  id: ID!
  name: String!
  translation(languageCode: LanguageCodeEnum!): SaleTranslation
  sale: Sale
}

type SaleTranslate {
  errors: [Error!]! @deprecated(reason: "Use typed errors with error codes. This field will be removed after 2020-07-31.")
  translationErrors: [TranslationError!]!
  sale: Sale
}

type SaleTranslation implements Node {
  id: ID!
  name: String
  language: LanguageDisplay!
}

enum SaleType {
  FIXED
  PERCENTAGE
}

type SaleUpdate {
  errors: [Error!]! @deprecated(reason: "Use typed errors with error codes. This field will be removed after 2020-07-31.")
  discountErrors: [DiscountError!]!
  sale: Sale
}

type SelectedAttribute {
  attribute: Attribute!
  values: [AttributeValue]!
}

input SeoInput {
  title: String
  description: String
}

type ServiceAccount implements Node & ObjectWithMetadata {
  id: ID!
  name: String
  created: DateTime
  isActive: Boolean
  permissions: [Permission]
  tokens: [ServiceAccountToken]
  privateMetadata: [MetadataItem]!
  metadata: [MetadataItem]!
  privateMeta: [MetaStore]! @deprecated(reason: "Use the `privetaMetadata` field. This field will be removed after 2020-07-31.")
  meta: [MetaStore]! @deprecated(reason: "Use the `metadata` field. This field will be removed after 2020-07-31.")
}

type ServiceAccountClearPrivateMeta {
  errors: [Error!]! @deprecated(reason: "Use typed errors with error codes. This field will be removed after 2020-07-31.")
  accountErrors: [AccountError!]!
  serviceAccount: ServiceAccount
}

type ServiceAccountCountableConnection {
  pageInfo: PageInfo!
  edges: [ServiceAccountCountableEdge!]!
  totalCount: Int
}

type ServiceAccountCountableEdge {
  node: ServiceAccount!
  cursor: String!
}

type ServiceAccountCreate {
  errors: [Error!]! @deprecated(reason: "Use typed errors with error codes. This field will be removed after 2020-07-31.")
  authToken: String
  accountErrors: [AccountError!]!
  serviceAccount: ServiceAccount
}

type ServiceAccountDelete {
  errors: [Error!]! @deprecated(reason: "Use typed errors with error codes. This field will be removed after 2020-07-31.")
  accountErrors: [AccountError!]!
  serviceAccount: ServiceAccount
}

input ServiceAccountFilterInput {
  search: String
  isActive: Boolean
}

input ServiceAccountInput {
  name: String
  isActive: Boolean
  permissions: [PermissionEnum]
}

enum ServiceAccountSortField {
  NAME
  CREATION_DATE
}

input ServiceAccountSortingInput {
  direction: OrderDirection!
  field: ServiceAccountSortField!
}

type ServiceAccountToken implements Node {
  name: String
  authToken: String
  id: ID!
}

type ServiceAccountTokenCreate {
  errors: [Error!]! @deprecated(reason: "Use typed errors with error codes. This field will be removed after 2020-07-31.")
  authToken: String
  accountErrors: [AccountError!]!
  serviceAccountToken: ServiceAccountToken
}

type ServiceAccountTokenDelete {
  errors: [Error!]! @deprecated(reason: "Use typed errors with error codes. This field will be removed after 2020-07-31.")
  accountErrors: [AccountError!]!
  serviceAccountToken: ServiceAccountToken
}

input ServiceAccountTokenInput {
  name: String
  serviceAccount: ID!
}

type ServiceAccountUpdate {
  errors: [Error!]! @deprecated(reason: "Use typed errors with error codes. This field will be removed after 2020-07-31.")
  accountErrors: [AccountError!]!
  serviceAccount: ServiceAccount
}

type ServiceAccountUpdatePrivateMeta {
  errors: [Error!]! @deprecated(reason: "Use typed errors with error codes. This field will be removed after 2020-07-31.")
  accountErrors: [AccountError!]!
  serviceAccount: ServiceAccount
}

type SetPassword {
  errors: [Error!]! @deprecated(reason: "Use typed errors with error codes. This field will be removed after 2020-07-31.")
  token: String
  refreshToken: String
  csrfToken: String
  user: User
  accountErrors: [AccountError!]!
}

type ShippingError {
  field: String
  message: String
  code: ShippingErrorCode!
  warehouses: [ID!]
}

enum ShippingErrorCode {
  ALREADY_EXISTS
  GRAPHQL_ERROR
  INVALID
  MAX_LESS_THAN_MIN
  NOT_FOUND
  REQUIRED
  UNIQUE
  DUPLICATED_INPUT_ITEM
}

type ShippingMethod implements Node {
  id: ID!
  name: String!
  price: Money
  minimumOrderPrice: Money
  maximumOrderPrice: Money
  minimumOrderWeight: Weight
  maximumOrderWeight: Weight
  type: ShippingMethodTypeEnum
  translation(languageCode: LanguageCodeEnum!): ShippingMethodTranslation
}

type ShippingMethodTranslatableContent implements Node {
  id: ID!
  name: String!
  translation(languageCode: LanguageCodeEnum!): ShippingMethodTranslation
  shippingMethod: ShippingMethod
}

type ShippingMethodTranslation implements Node {
  id: ID!
  name: String
  language: LanguageDisplay!
}

enum ShippingMethodTypeEnum {
  PRICE
  WEIGHT
}

type ShippingPriceBulkDelete {
  errors: [Error!]! @deprecated(reason: "Use typed errors with error codes. This field will be removed after 2020-07-31.")
  count: Int!
  shippingErrors: [ShippingError!]!
}

type ShippingPriceCreate {
  errors: [Error!]! @deprecated(reason: "Use typed errors with error codes. This field will be removed after 2020-07-31.")
  shippingZone: ShippingZone
  shippingErrors: [ShippingError!]!
  shippingMethod: ShippingMethod
}

type ShippingPriceDelete {
  errors: [Error!]! @deprecated(reason: "Use typed errors with error codes. This field will be removed after 2020-07-31.")
  shippingMethod: ShippingMethod
  shippingZone: ShippingZone
  shippingErrors: [ShippingError!]!
}

input ShippingPriceInput {
  name: String
  price: MoneyScalar
  minimumOrderPrice: MoneyScalar
  maximumOrderPrice: MoneyScalar
  minimumOrderWeight: WeightScalar
  maximumOrderWeight: WeightScalar
  type: ShippingMethodTypeEnum
  shippingZone: ID
}

type ShippingPriceTranslate {
  errors: [Error!]! @deprecated(reason: "Use typed errors with error codes. This field will be removed after 2020-07-31.")
  translationErrors: [TranslationError!]!
  shippingMethod: ShippingMethod
}

type ShippingPriceUpdate {
  errors: [Error!]! @deprecated(reason: "Use typed errors with error codes. This field will be removed after 2020-07-31.")
  shippingZone: ShippingZone
  shippingErrors: [ShippingError!]!
  shippingMethod: ShippingMethod
}

type ShippingZone implements Node {
  id: ID!
  name: String!
  default: Boolean!
  priceRange: MoneyRange
  countries: [CountryDisplay]
  shippingMethods: [ShippingMethod]
  warehouses: [Warehouse]
}

type ShippingZoneBulkDelete {
  errors: [Error!]! @deprecated(reason: "Use typed errors with error codes. This field will be removed after 2020-07-31.")
  count: Int!
  shippingErrors: [ShippingError!]!
}

type ShippingZoneCountableConnection {
  pageInfo: PageInfo!
  edges: [ShippingZoneCountableEdge!]!
  totalCount: Int
}

type ShippingZoneCountableEdge {
  node: ShippingZone!
  cursor: String!
}

type ShippingZoneCreate {
  errors: [Error!]! @deprecated(reason: "Use typed errors with error codes. This field will be removed after 2020-07-31.")
  shippingErrors: [ShippingError!]!
  shippingZone: ShippingZone
}

input ShippingZoneCreateInput {
  name: String
  countries: [String]
  default: Boolean
  addWarehouses: [ID]
}

type ShippingZoneDelete {
  errors: [Error!]! @deprecated(reason: "Use typed errors with error codes. This field will be removed after 2020-07-31.")
  shippingErrors: [ShippingError!]!
  shippingZone: ShippingZone
}

type ShippingZoneUpdate {
  errors: [Error!]! @deprecated(reason: "Use typed errors with error codes. This field will be removed after 2020-07-31.")
  shippingErrors: [ShippingError!]!
  shippingZone: ShippingZone
}

input ShippingZoneUpdateInput {
  name: String
  countries: [String]
  default: Boolean
  addWarehouses: [ID]
  removeWarehouses: [ID]
}

type Shop {
  availablePaymentGateways(currency: String): [PaymentGateway!]!
  geolocalization: Geolocalization
  authorizationKeys: [AuthorizationKey]!
  countries(languageCode: LanguageCodeEnum): [CountryDisplay!]!
  currencies: [String]!
  defaultCurrency: String!
  defaultCountry: CountryDisplay
  defaultMailSenderName: String
  defaultMailSenderAddress: String
  description: String
  domain: Domain!
  homepageCollection: Collection
  languages: [LanguageDisplay]!
  name: String!
  navigation: Navigation
  permissions: [Permission]!
  phonePrefixes: [String]!
  headerText: String
  includeTaxesInPrices: Boolean!
  displayGrossPrices: Boolean!
  chargeTaxesOnShipping: Boolean!
  trackInventoryByDefault: Boolean
  defaultWeightUnit: WeightUnitsEnum
  translation(languageCode: LanguageCodeEnum!): ShopTranslation
  automaticFulfillmentDigitalProducts: Boolean
  defaultDigitalMaxDownloads: Int
  defaultDigitalUrlValidDays: Int
  companyAddress: Address
  customerSetPasswordUrl: String
  staffNotificationRecipients: [StaffNotificationRecipient]
}

type ShopAddressUpdate {
  errors: [Error!]! @deprecated(reason: "Use typed errors with error codes. This field will be removed after 2020-07-31.")
  shop: Shop
  shopErrors: [ShopError!]!
}

type ShopDomainUpdate {
  errors: [Error!]! @deprecated(reason: "Use typed errors with error codes. This field will be removed after 2020-07-31.")
  shop: Shop
  shopErrors: [ShopError!]!
}

type ShopError {
  field: String
  message: String
  code: ShopErrorCode!
}

enum ShopErrorCode {
  ALREADY_EXISTS
  CANNOT_FETCH_TAX_RATES
  GRAPHQL_ERROR
  INVALID
  NOT_FOUND
  REQUIRED
  UNIQUE
}

type ShopFetchTaxRates {
  errors: [Error!]! @deprecated(reason: "Use typed errors with error codes. This field will be removed after 2020-07-31.")
  shop: Shop
  shopErrors: [ShopError!]!
}

input ShopSettingsInput {
  headerText: String
  description: String
  includeTaxesInPrices: Boolean
  displayGrossPrices: Boolean
  chargeTaxesOnShipping: Boolean
  trackInventoryByDefault: Boolean
  defaultWeightUnit: WeightUnitsEnum
  automaticFulfillmentDigitalProducts: Boolean
  defaultDigitalMaxDownloads: Int
  defaultDigitalUrlValidDays: Int
  defaultMailSenderName: String
  defaultMailSenderAddress: String
  customerSetPasswordUrl: String
}

type ShopSettingsTranslate {
  errors: [Error!]! @deprecated(reason: "Use typed errors with error codes. This field will be removed after 2020-07-31.")
  shop: Shop
  translationErrors: [TranslationError!]!
}

input ShopSettingsTranslationInput {
  headerText: String
  description: String
}

type ShopSettingsUpdate {
  errors: [Error!]! @deprecated(reason: "Use typed errors with error codes. This field will be removed after 2020-07-31.")
  shop: Shop
  shopErrors: [ShopError!]!
}

type ShopTranslation implements Node {
  id: ID!
  headerText: String!
  description: String!
  language: LanguageDisplay!
}

input SiteDomainInput {
  domain: String
  name: String
}

type StaffBulkDelete {
  errors: [Error!]! @deprecated(reason: "Use typed errors with error codes. This field will be removed after 2020-07-31.")
  count: Int!
  staffErrors: [StaffError!]!
}

type StaffCreate {
  errors: [Error!]! @deprecated(reason: "Use typed errors with error codes. This field will be removed after 2020-07-31.")
  staffErrors: [StaffError!]!
  user: User
}

input StaffCreateInput {
  firstName: String
  lastName: String
  email: String
  isActive: Boolean
  note: String
  addGroups: [ID!]
  redirectUrl: String
}

type StaffDelete {
  errors: [Error!]! @deprecated(reason: "Use typed errors with error codes. This field will be removed after 2020-07-31.")
  staffErrors: [StaffError!]!
  user: User
}

type StaffError {
  field: String
  message: String
  code: AccountErrorCode!
  permissions: [PermissionEnum!]
  groups: [ID!]
  users: [ID!]
}

enum StaffMemberStatus {
  ACTIVE
  DEACTIVATED
}

type StaffNotificationRecipient implements Node {
  user: User
  active: Boolean
  id: ID!
  email: String
}

type StaffNotificationRecipientCreate {
  errors: [Error!]! @deprecated(reason: "Use typed errors with error codes. This field will be removed after 2020-07-31.")
  shopErrors: [ShopError!]!
  staffNotificationRecipient: StaffNotificationRecipient
}

type StaffNotificationRecipientDelete {
  errors: [Error!]! @deprecated(reason: "Use typed errors with error codes. This field will be removed after 2020-07-31.")
  shopErrors: [ShopError!]!
  staffNotificationRecipient: StaffNotificationRecipient
}

input StaffNotificationRecipientInput {
  user: ID
  email: String
  active: Boolean
}

type StaffNotificationRecipientUpdate {
  errors: [Error!]! @deprecated(reason: "Use typed errors with error codes. This field will be removed after 2020-07-31.")
  shopErrors: [ShopError!]!
  staffNotificationRecipient: StaffNotificationRecipient
}

type StaffUpdate {
  errors: [Error!]! @deprecated(reason: "Use typed errors with error codes. This field will be removed after 2020-07-31.")
  staffErrors: [StaffError!]!
  user: User
}

input StaffUpdateInput {
  firstName: String
  lastName: String
  email: String
  isActive: Boolean
  note: String
  addGroups: [ID!]
  removeGroups: [ID!]
}

input StaffUserInput {
  status: StaffMemberStatus
  search: String
}

type Stock implements Node {
  warehouse: Warehouse!
  productVariant: ProductVariant!
  quantity: Int!
  id: ID!
  quantityAllocated: Int!
}

enum StockAvailability {
  IN_STOCK
  OUT_OF_STOCK
}

type StockCountableConnection {
  pageInfo: PageInfo!
  edges: [StockCountableEdge!]!
  totalCount: Int
}

type StockCountableEdge {
  node: Stock!
  cursor: String!
}

type StockError {
  field: String
  message: String
  code: StockErrorCode!
}

enum StockErrorCode {
  ALREADY_EXISTS
  GRAPHQL_ERROR
  INVALID
  NOT_FOUND
  REQUIRED
  UNIQUE
}

input StockFilterInput {
  quantity: Float
  search: String
}

input StockInput {
  warehouse: ID!
  quantity: Int
}

enum TaxRateType {
  ACCOMMODATION
  ADMISSION_TO_CULTURAL_EVENTS
  ADMISSION_TO_ENTERTAINMENT_EVENTS
  ADMISSION_TO_SPORTING_EVENTS
  ADVERTISING
  AGRICULTURAL_SUPPLIES
  BABY_FOODSTUFFS
  BIKES
  BOOKS
  CHILDRENS_CLOTHING
  DOMESTIC_FUEL
  DOMESTIC_SERVICES
  E_BOOKS
  FOODSTUFFS
  HOTELS
  MEDICAL
  NEWSPAPERS
  PASSENGER_TRANSPORT
  PHARMACEUTICALS
  PROPERTY_RENOVATIONS
  RESTAURANTS
  SOCIAL_HOUSING
  STANDARD
  WATER
  WINE
}

type TaxType {
  description: String
  taxCode: String
}

type TaxedMoney {
  currency: String!
  gross: Money!
  net: Money!
  tax: Money!
}

type TaxedMoneyRange {
  start: TaxedMoney
  stop: TaxedMoney
}

type Transaction implements Node {
  id: ID!
  created: DateTime!
  payment: Payment!
  token: String!
  kind: TransactionKind!
  isSuccess: Boolean!
  error: TransactionError
  amount: Money
}

enum TransactionError {
  TRANSACTIONERROR_INCORRECT_NUMBER
  TRANSACTIONERROR_INVALID_NUMBER
  TRANSACTIONERROR_INCORRECT_CVV
  TRANSACTIONERROR_INVALID_CVV
  TRANSACTIONERROR_INCORRECT_ZIP
  TRANSACTIONERROR_INCORRECT_ADDRESS
  TRANSACTIONERROR_INVALID_EXPIRY_DATE
  TRANSACTIONERROR_EXPIRED
  TRANSACTIONERROR_PROCESSING_ERROR
  TRANSACTIONERROR_DECLINED
}

enum TransactionKind {
  AUTH
  PENDING
  ACTION_TO_CONFIRM
  REFUND
  REFUND_ONGOING
  CAPTURE
  VOID
  CONFIRM
  CANCEL
}

union TranslatableItem = ProductTranslatableContent | CollectionTranslatableContent | CategoryTranslatableContent | AttributeTranslatableContent | AttributeValueTranslatableContent | ProductVariantTranslatableContent | PageTranslatableContent | ShippingMethodTranslatableContent | SaleTranslatableContent | VoucherTranslatableContent | MenuItemTranslatableContent

type TranslatableItemConnection {
  pageInfo: PageInfo!
  edges: [TranslatableItemEdge!]!
  totalCount: Int
}

type TranslatableItemEdge {
  node: TranslatableItem!
  cursor: String!
}

enum TranslatableKinds {
  ATTRIBUTE
  ATTRIBUTE_VALUE
  CATEGORY
  COLLECTION
  MENU_ITEM
  PAGE
  PRODUCT
  SALE
  SHIPPING_METHOD
  VARIANT
  VOUCHER
}

type TranslationError {
  field: String
  message: String
  code: TranslationErrorCode!
}

enum TranslationErrorCode {
  GRAPHQL_ERROR
  NOT_FOUND
  REQUIRED
}

input TranslationInput {
  seoTitle: String
  seoDescription: String
  name: String
  description: String
  descriptionJson: JSONString
}

scalar UUID

input UpdateInvoiceInput {
  number: String
  url: String
}

type UpdateMetadata {
  errors: [Error!]! @deprecated(reason: "Use typed errors with error codes. This field will be removed after 2020-07-31.")
  metadataErrors: [MetadataError!]!
  item: ObjectWithMetadata
}

type UpdatePrivateMetadata {
  errors: [Error!]! @deprecated(reason: "Use typed errors with error codes. This field will be removed after 2020-07-31.")
  metadataErrors: [MetadataError!]!
  item: ObjectWithMetadata
}

scalar Upload

type User implements Node & ObjectWithMetadata {
  id: ID!
  lastLogin: DateTime
  email: String!
  firstName: String!
  lastName: String!
  isStaff: Boolean!
  isActive: Boolean!
  note: String
  dateJoined: DateTime!
  defaultShippingAddress: Address
  defaultBillingAddress: Address
  privateMetadata: [MetadataItem]!
  metadata: [MetadataItem]!
  privateMeta: [MetaStore]! @deprecated(reason: "Use the `privetaMetadata` field. This field will be removed after 2020-07-31.")
  meta: [MetaStore]! @deprecated(reason: "Use the `metadata` field. This field will be removed after 2020-07-31.")
  addresses: [Address]
  checkout: Checkout
  giftCards(before: String, after: String, first: Int, last: Int): GiftCardCountableConnection
  orders(before: String, after: String, first: Int, last: Int): OrderCountableConnection
  permissions: [Permission] @deprecated(reason: "Will be removed in Saleor 2.11.Use the `userPermissions` instead.")
  userPermissions: [UserPermission]
  permissionGroups: [Group]
  editableGroups: [Group]
  avatar(size: Int): Image
  events: [CustomerEvent]
  storedPaymentSources: [PaymentSource]
}

type UserAvatarDelete {
  errors: [Error!]! @deprecated(reason: "Use typed errors with error codes. This field will be removed after 2020-07-31.")
  user: User
  accountErrors: [AccountError!]!
}

type UserAvatarUpdate {
  errors: [Error!]! @deprecated(reason: "Use typed errors with error codes. This field will be removed after 2020-07-31.")
  user: User
  accountErrors: [AccountError!]!
}

type UserBulkSetActive {
  errors: [Error!]! @deprecated(reason: "Use typed errors with error codes. This field will be removed after 2020-07-31.")
  count: Int!
  accountErrors: [AccountError!]!
}

type UserClearMeta {
  errors: [Error!]! @deprecated(reason: "Use typed errors with error codes. This field will be removed after 2020-07-31.")
  accountErrors: [AccountError!]!
  user: User
}

type UserClearPrivateMeta {
  errors: [Error!]! @deprecated(reason: "Use typed errors with error codes. This field will be removed after 2020-07-31.")
  accountErrors: [AccountError!]!
  user: User
}

type UserCountableConnection {
  pageInfo: PageInfo!
  edges: [UserCountableEdge!]!
  totalCount: Int
}

type UserCountableEdge {
  node: User!
  cursor: String!
}

input UserCreateInput {
  defaultBillingAddress: AddressInput
  defaultShippingAddress: AddressInput
  firstName: String
  lastName: String
  email: String
  isActive: Boolean
  note: String
  redirectUrl: String
}

type UserPermission {
  code: PermissionEnum!
  name: String!
  sourcePermissionGroups(userId: ID!): [Group!]
}

enum UserSortField {
  FIRST_NAME
  LAST_NAME
  EMAIL
  ORDER_COUNT
}

input UserSortingInput {
  direction: OrderDirection!
  field: UserSortField!
}

type UserUpdateMeta {
  errors: [Error!]! @deprecated(reason: "Use typed errors with error codes. This field will be removed after 2020-07-31.")
  accountErrors: [AccountError!]!
  user: User
}

type UserUpdatePrivateMeta {
  errors: [Error!]! @deprecated(reason: "Use typed errors with error codes. This field will be removed after 2020-07-31.")
  accountErrors: [AccountError!]!
  user: User
}

type VAT {
  countryCode: String!
  standardRate: Float
  reducedRates: [ReducedRate]!
}

type VariantImageAssign {
  errors: [Error!]! @deprecated(reason: "Use typed errors with error codes. This field will be removed after 2020-07-31.")
  productVariant: ProductVariant
  image: ProductImage
  productErrors: [ProductError!]!
}

type VariantImageUnassign {
  errors: [Error!]! @deprecated(reason: "Use typed errors with error codes. This field will be removed after 2020-07-31.")
  productVariant: ProductVariant
  image: ProductImage
  productErrors: [ProductError!]!
}

type VariantPricingInfo {
  onSale: Boolean
  discount: TaxedMoney
  discountLocalCurrency: TaxedMoney
  price: TaxedMoney
  priceUndiscounted: TaxedMoney
  priceLocalCurrency: TaxedMoney
}

type VerifyToken {
  errors: [Error!]! @deprecated(reason: "Use typed errors with error codes. This field will be removed after 2020-07-31.")
  user: User
  isValid: Boolean!
  payload: GenericScalar
  accountErrors: [AccountError!]!
}

type Voucher implements Node {
  id: ID!
  name: String
  type: VoucherTypeEnum!
  code: String!
  usageLimit: Int
  used: Int!
  startDate: DateTime!
  endDate: DateTime
  applyOncePerOrder: Boolean!
  applyOncePerCustomer: Boolean!
  discountValueType: DiscountValueTypeEnum!
  discountValue: Float!
  minSpent: Money
  minCheckoutItemsQuantity: Int
  categories(before: String, after: String, first: Int, last: Int): CategoryCountableConnection
  collections(before: String, after: String, first: Int, last: Int): CollectionCountableConnection
  products(before: String, after: String, first: Int, last: Int): ProductCountableConnection
  countries: [CountryDisplay]
  translation(languageCode: LanguageCodeEnum!): VoucherTranslation
}

type VoucherAddCatalogues {
  errors: [Error!]! @deprecated(reason: "Use typed errors with error codes. This field will be removed after 2020-07-31.")
  voucher: Voucher
  discountErrors: [DiscountError!]!
}

type VoucherBulkDelete {
  errors: [Error!]! @deprecated(reason: "Use typed errors with error codes. This field will be removed after 2020-07-31.")
  count: Int!
  discountErrors: [DiscountError!]!
}

type VoucherCountableConnection {
  pageInfo: PageInfo!
  edges: [VoucherCountableEdge!]!
  totalCount: Int
}

type VoucherCountableEdge {
  node: Voucher!
  cursor: String!
}

type VoucherCreate {
  errors: [Error!]! @deprecated(reason: "Use typed errors with error codes. This field will be removed after 2020-07-31.")
  discountErrors: [DiscountError!]!
  voucher: Voucher
}

type VoucherDelete {
  errors: [Error!]! @deprecated(reason: "Use typed errors with error codes. This field will be removed after 2020-07-31.")
  discountErrors: [DiscountError!]!
  voucher: Voucher
}

enum VoucherDiscountType {
  FIXED
  PERCENTAGE
  SHIPPING
}

input VoucherFilterInput {
  status: [DiscountStatusEnum]
  timesUsed: IntRangeInput
  discountType: [VoucherDiscountType]
  started: DateTimeRangeInput
  search: String
}

input VoucherInput {
  type: VoucherTypeEnum
  name: String
  code: String
  startDate: DateTime
  endDate: DateTime
  discountValueType: DiscountValueTypeEnum
  discountValue: Decimal
  products: [ID]
  collections: [ID]
  categories: [ID]
  minAmountSpent: MoneyScalar
  minCheckoutItemsQuantity: Int
  countries: [String]
  applyOncePerOrder: Boolean
  applyOncePerCustomer: Boolean
  usageLimit: Int
}

type VoucherRemoveCatalogues {
  errors: [Error!]! @deprecated(reason: "Use typed errors with error codes. This field will be removed after 2020-07-31.")
  voucher: Voucher
  discountErrors: [DiscountError!]!
}

enum VoucherSortField {
  CODE
  START_DATE
  END_DATE
  VALUE
  TYPE
  USAGE_LIMIT
  MINIMUM_SPENT_AMOUNT
}

input VoucherSortingInput {
  direction: OrderDirection!
  field: VoucherSortField!
}

type VoucherTranslatableContent implements Node {
  id: ID!
  name: String
  translation(languageCode: LanguageCodeEnum!): VoucherTranslation
  voucher: Voucher
}

type VoucherTranslate {
  errors: [Error!]! @deprecated(reason: "Use typed errors with error codes. This field will be removed after 2020-07-31.")
  translationErrors: [TranslationError!]!
  voucher: Voucher
}

type VoucherTranslation implements Node {
  id: ID!
  name: String
  language: LanguageDisplay!
}

enum VoucherTypeEnum {
  SHIPPING
  ENTIRE_ORDER
  SPECIFIC_PRODUCT
}

type VoucherUpdate {
  errors: [Error!]! @deprecated(reason: "Use typed errors with error codes. This field will be removed after 2020-07-31.")
  discountErrors: [DiscountError!]!
  voucher: Voucher
}

type Warehouse implements Node {
  id: ID!
  name: String!
  slug: String!
  companyName: String!
  shippingZones(before: String, after: String, first: Int, last: Int): ShippingZoneCountableConnection!
  address: Address!
  email: String!
}

input WarehouseAddressInput {
  streetAddress1: String!
  streetAddress2: String
  city: String!
  cityArea: String
  postalCode: String
  country: CountryCode!
  countryArea: String
  phone: String
}

type WarehouseCountableConnection {
  pageInfo: PageInfo!
  edges: [WarehouseCountableEdge!]!
  totalCount: Int
}

type WarehouseCountableEdge {
  node: Warehouse!
  cursor: String!
}

type WarehouseCreate {
  errors: [Error!]! @deprecated(reason: "Use typed errors with error codes. This field will be removed after 2020-07-31.")
  warehouseErrors: [WarehouseError!]!
  warehouse: Warehouse
}

input WarehouseCreateInput {
  slug: String
  companyName: String
  email: String
  name: String!
  address: WarehouseAddressInput!
  shippingZones: [ID]
}

type WarehouseDelete {
  errors: [Error!]! @deprecated(reason: "Use typed errors with error codes. This field will be removed after 2020-07-31.")
  warehouseErrors: [WarehouseError!]!
  warehouse: Warehouse
}

type WarehouseError {
  field: String
  message: String
  code: WarehouseErrorCode!
}

enum WarehouseErrorCode {
  ALREADY_EXISTS
  GRAPHQL_ERROR
  INVALID
  NOT_FOUND
  REQUIRED
  UNIQUE
}

input WarehouseFilterInput {
  search: String
  ids: [ID]
}

type WarehouseShippingZoneAssign {
  errors: [Error!]! @deprecated(reason: "Use typed errors with error codes. This field will be removed after 2020-07-31.")
  warehouseErrors: [WarehouseError!]!
  warehouse: Warehouse
}

type WarehouseShippingZoneUnassign {
  errors: [Error!]! @deprecated(reason: "Use typed errors with error codes. This field will be removed after 2020-07-31.")
  warehouseErrors: [WarehouseError!]!
  warehouse: Warehouse
}

enum WarehouseSortField {
  NAME
}

input WarehouseSortingInput {
  direction: OrderDirection!
  field: WarehouseSortField!
}

type WarehouseUpdate {
  errors: [Error!]! @deprecated(reason: "Use typed errors with error codes. This field will be removed after 2020-07-31.")
  warehouseErrors: [WarehouseError!]!
  warehouse: Warehouse
}

input WarehouseUpdateInput {
  slug: String
  companyName: String
  email: String
  name: String
  address: WarehouseAddressInput
}

type Webhook implements Node {
  name: String!
  targetUrl: String!
  isActive: Boolean!
  secretKey: String
  id: ID!
  events: [WebhookEvent!]!
  serviceAccount: ServiceAccount! @deprecated(reason: "Use the `app` field instead. This field will be removed after 2020-07-31.")
  app: App!
}

type WebhookCountableConnection {
  pageInfo: PageInfo!
  edges: [WebhookCountableEdge!]!
  totalCount: Int
}

type WebhookCountableEdge {
  node: Webhook!
  cursor: String!
}

type WebhookCreate {
  errors: [Error!]! @deprecated(reason: "Use typed errors with error codes. This field will be removed after 2020-07-31.")
  webhookErrors: [WebhookError!]!
  webhook: Webhook
}

input WebhookCreateInput {
  name: String
  targetUrl: String
  events: [WebhookEventTypeEnum]
  serviceAccount: ID
  app: ID
  isActive: Boolean
  secretKey: String
}

type WebhookDelete {
  errors: [Error!]! @deprecated(reason: "Use typed errors with error codes. This field will be removed after 2020-07-31.")
  webhookErrors: [WebhookError!]!
  webhook: Webhook
}

type WebhookError {
  field: String
  message: String
  code: WebhookErrorCode!
}

enum WebhookErrorCode {
  GRAPHQL_ERROR
  INVALID
  NOT_FOUND
  REQUIRED
  UNIQUE
}

type WebhookEvent {
  eventType: WebhookEventTypeEnum!
  name: String!
}

enum WebhookEventTypeEnum {
  ANY_EVENTS
  ORDER_CREATED
  ORDER_FULLY_PAID
  ORDER_UPDATED
  ORDER_CANCELLED
  ORDER_FULFILLED
  INVOICE_REQUESTED
  INVOICE_DELETED
  INVOICE_SENT
  CUSTOMER_CREATED
  PRODUCT_CREATED
  CHECKOUT_QUANTITY_CHANGED
  CHECKOUT_CREATED
  CHECKOUT_UPDATED
  FULFILLMENT_CREATED
}

input WebhookFilterInput {
  search: String
  isActive: Boolean
}

enum WebhookSampleEventTypeEnum {
  ORDER_CREATED
  ORDER_FULLY_PAID
  ORDER_UPDATED
  ORDER_CANCELLED
  ORDER_FULFILLED
  INVOICE_REQUESTED
  INVOICE_DELETED
  INVOICE_SENT
  CUSTOMER_CREATED
  PRODUCT_CREATED
  CHECKOUT_QUANTITY_CHANGED
  CHECKOUT_CREATED
  CHECKOUT_UPDATED
  FULFILLMENT_CREATED
}

enum WebhookSortField {
  NAME
  SERVICE_ACCOUNT
  TARGET_URL
  APP
}

input WebhookSortingInput {
  direction: OrderDirection!
  field: WebhookSortField!
}

type WebhookUpdate {
  errors: [Error!]! @deprecated(reason: "Use typed errors with error codes. This field will be removed after 2020-07-31.")
  webhookErrors: [WebhookError!]!
  webhook: Webhook
}

input WebhookUpdateInput {
  name: String
  targetUrl: String
  events: [WebhookEventTypeEnum]
  serviceAccount: ID
  app: ID
  isActive: Boolean
  secretKey: String
}

type Weight {
  unit: WeightUnitsEnum!
  value: Float!
}

scalar WeightScalar

enum WeightUnitsEnum {
  KG
  LB
  OZ
  G
}

scalar _Any

union _Entity = Address | User | Group | ServiceAccount | App | ProductVariant | Product | ProductType | Collection | Category | ProductImage

type _Service {
  sdl: String
}<|MERGE_RESOLUTION|>--- conflicted
+++ resolved
@@ -3726,12 +3726,8 @@
   weight: WeightScalar
   sku: String
   trackInventory: Boolean
-<<<<<<< HEAD
   basePrice: MoneyScalar
-=======
-  basePrice: Decimal
   visibleInListings: Boolean
->>>>>>> be4cd4bf
   productType: ID!
   stocks: [StockInput!]
 }
@@ -3864,12 +3860,8 @@
   weight: WeightScalar
   sku: String
   trackInventory: Boolean
-<<<<<<< HEAD
   basePrice: MoneyScalar
-=======
-  basePrice: Decimal
   visibleInListings: Boolean
->>>>>>> be4cd4bf
 }
 
 input ProductOrder {
