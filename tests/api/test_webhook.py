--- conflicted
+++ resolved
@@ -512,7 +512,6 @@
     assert webhook_response is None
 
 
-<<<<<<< HEAD
 WEBHOOK_EVENTS_QUERY = """
 {
   webhookEvents(first:10){
@@ -542,7 +541,8 @@
     query = WEBHOOK_EVENTS_QUERY
     response = staff_api_client.post_graphql(query)
     assert_no_permission(response)
-=======
+
+
 SAMPLE_PAYLOAD_QUERY = """
   query webhookSamplePayload($event_type: WebhookEventTypeEnum!){
     webhookSamplePayload(eventType: $event_type)
@@ -619,5 +619,4 @@
         mock_generate_sample_payload.assert_not_called()
     else:
         get_graphql_content(response)
-        mock_generate_sample_payload.assert_called_with(event_type.value)
->>>>>>> 9f631ff3
+        mock_generate_sample_payload.assert_called_with(event_type.value)