# Changelog

All notable, unreleased changes to this project will be documented in this file. For the released changes, please visit the [Releases](https://github.com/mirumee/saleor/releases) page.

## [Unreleased]


## 2.4.0
### API
- Add model translations support in GraphQL API - #3789 by @michaljelonek
- Add mutations to manage addresses for authenticated customers - #3772 by @Kwaidan00, @maarcingebala
- Add mutation to apply vouchers in checkout - #3739 by @Kwaidan00
- Add thumbnail field to `OrderLine` type - #3737 by @michaljelonek
- Add a query to fetch order by token - #3740 by @michaljelonek
- Add city choices and city area type to address validator API - #3788 by @jxltom
- Fix access to unpublished objects in API - #3724 by @Kwaidan00
- Fix bug where errors are not returned when creating fulfillment with a non-existent order line - #3777 by @jxltom
- Fix `productCreate` mutation when no product type was provided - #3804 by @michaljelonek
- Enable database search in products query - #3736 by @michaljelonek
- Use authenticated user's email as default email in creating checkout - #3726 by @jxltom
- Generate voucher code if it wasn't provided in mutation - #3717 by @Kwaidan00
- Improve limitation of vouchers by country  - #3707 by @michaljelonek
- Only include canceled fulfillments for staff in fulfillment API - #3778 by @jxltom
- Support setting address as when creating customer address #3782 by @jxltom
- Fix generating slug from title - #3816 by @maarcingebala
- Add `variant` field to `OrderLine` type - #3820 by @maarcingebala

### Core
- Add JSON fields to store rich-text content - #3756 by @michaljelonek
- Add function to recalculate total order weight - #3755 by @Kwaidan00, @maarcingebala
- Unify cart creation logic in API and Django views - #3761, #3790 by @maarcingebala
- Unify payment creation logic in API and Django views - #3715 by @maarcingebala
- Support partially charged and refunded payments - #3735 by @jxltom
- Support partial fulfillment of ordered items - #3754 by @jxltom
- Fix applying discounts when a sale has no end date - #3595 by @cprinos

### Dashboard 2.0
- Add "Discounts" section - #3654 by @dominik-zeglen
- Add "Pages" section; introduce Draftail WYSIWYG editor - #3751 by @dominik-zeglen
- Add "Shipping Methods" section - #3770  by @dominik-zeglen
- Add support for date and datetime components - #3708 by @dominik-zeglen
- Restyle app layout - #3811 by @dominik-zeglen

### Other notable changes

- Unify model field names related to models' public access - `publication_date` and `is_published` - #3706 by @michaljelonek
- Improve filter orders by payment status - #3749 @jxltom
- Refactor translations in emails - #3701 by @Kwaidan00
- Use exact image versions in docker-compose - #3742 by @ashishnitinpatil
- Sort order payment and history in descending order - #3747 by @jxltom
- Disable style-loader in dev mode - #3720 by @jxltom
- Add ordering to shipping method - #3806 by @michaljelonek
- Add missing type definition for dashboard 2.0 - #3776 by @jxltom
- Add header and footer for checkout success pages #3752 by @jxltom
- Add instructions for using local assets in Docker - #3723 by @michaljelonek
- Update S3 deployment documentation to include CORS configuration note - #3743 by @NyanKiyoshi
- Fix missing migrations for is_published field of product and page model - #3757 by @jxltom
- Fix problem with l10n in Braintree payment gateway template - #3691 by @Kwaidan00
- Fix bug where payment is not filtered from active ones when creating payment - #3732 by @jxltom
- Fix incorrect cart badge location - #3786 by @jxltom
- Fix storefront styles after bootstrap is updated to 4.3.1 - #3753 by @jxltom
- Fix logo size in different browser and devices with different sizes - #3722 by @jxltom
- Rename dumpdata file `db.json` to `populatedb_data.json` - #3810 by @maarcingebala
- Prefetch collections for product availability - #3813 by @michaljelonek
- Bump django-graphql-jwt - #3814 by @michaljelonek
<<<<<<< HEAD
- Fix generating slug from title - #3816 by @maarcingebala
- Add languageCode enum to API - #3819 by @michaljelonek
=======
- New translations:
  - Estonian
  - Indonesian

>>>>>>> c927698e


## 2.3.1
- Fix access to private variant fields in API - #3773 by maarcingebala
- Limit access of quantity and allocated quantity to staff in GraphQL API #3780 by @jxltom


## 2.3.0
### API
- Return user's last checkout in the `User` type - #3578 by @fowczarek
- Automatically assign checkout to the logged in user - #3587 by @fowczarek
- Expose `chargeTaxesOnShipping` field in the `Shop` type - #3603 by @fowczarek
- Expose list of enabled payment gateways - #3639 by @fowczarek
- Validate uploaded files in a unified way - #3633 by @fowczarek
- Add mutation to trigger fetching tax rates - #3622 by @fowczarek
- Use USERNAME_FIELD instead of hard-code email field when resolving user - #3577 by @jxltom
- Require variant and quantity fields in `CheckoutLineInput` type - #3592 by @jxltom
- Preserve order of nodes in `get_nodes_or_error` function - #3632 by @jxltom
- Add list mutations for `Voucher` and `Sale` models - #3669 by @michaljelonek
- Use proper type for countries in `Voucher` type - #3664 by @michaljelonek
- Require email in when creating checkout in API - #3667 by @michaljelonek
- Unify returning errors in the `tokenCreate` mutation - #3666 by @michaljelonek
- Use `Date` field in Sale/Voucher inputs - #3672 by @michaljelonek
- Refactor checkout mutations - #3610 by @fowczarek
- Refactor `clean_instance`, so it does not returns errors anymore - #3597 by @akjanik
- Handle GraphqQL syntax errors - #3576 by @jxltom

### Core
- Refactor payments architecture - #3519 by @michaljelonek
- Improve Docker and `docker-compose` configuration - #3657 by @michaljelonek
- Allow setting payment status manually for dummy gateway in Storefront 1.0 - #3648 by @jxltom
- Infer default transaction kind from operation type  - #3646 by @jxltom
- Get correct payment status for order without any payments - #3605 by @jxltom
- Add default ordering by `id` for `CartLine` model - #3593 by @jxltom
- Fix "set password" email sent to customer created in the dashboard - #3688 by @Kwaidan00

### Dashboard 2.0
- ️Add taxes section - #3622 by @dominik-zeglen
- Add drag'n'drop image upload - #3611 by @dominik-zeglen
- Unify grid handling - #3520 by @dominik-zeglen
- Add component generator - #3670 by @dominik-zeglen
- Throw Typescript errors while snapshotting - #3611 by @dominik-zeglen
- Simplify mutation's error checking - #3589 by @dominik-zeglen
- Fix order cancelling - #3624 by @dominik-zeglen
- Fix logo placement - #3602 by @dominik-zeglen

### Other notable changes
- Register Celery task for updating exchange rates - #3599 by @jxltom
- Fix handling different attributes with the same slug - #3626 by @jxltom
- Add missing migrations for tax rate choices - #3629 by @jxltom
- Fix `TypeError` on calling `get_client_token` - #3660 by @michaljelonek
- Make shipping required as default when creating product types - #3655 by @jxltom
- Display payment status on customer's account page in Storefront 1.0 - #3637 by @jxltom
- Make order fields sequence in Dashboard 1.0 same as in Dashboard 2.0 - #3606 by @jxltom
- Fix returning products for homepage for the currently viewing user - #3598 by @jxltom
- Allow filtering payments by status in Dashboard 1.0 - #3608 by @jxltom
- Fix typo in the definition of order status - #3649 by @jxltom
- Add margin for order notes section - #3650 by @jxltom
- Fix logo position - #3609, #3616 by @jxltom
- Storefront visual improvements - #3696 by @piotrgrundas
- Fix product list price filter - #3697 by @Kwaidan00
- Redirect to success page after successful payment - #3693 by @Kwaidan00


## 2.2.0
### API
- Use `PermissionEnum` as input parameter type for `permissions` field - #3434 by @maarcingebala
- Add "authorize" and "charge" mutations for payments - #3426 by @jxltom
- Add alt text to product thumbnails and background images of collections and categories - #3429 by @fowczarek
- Fix passing decimal arguments = #3457 by @fowczarek
- Allow sorting products by the update date - #3470 by @jxltom
- Validate and clear the shipping method in draft order mutations - #3472 by @fowczarek
- Change tax rate field to choice field - #3478 by @fowczarek
- Allow filtering attributes by collections - #3508 by @maarcingebala
- Resolve to `None` when empty object ID was passed as mutation argument - #3497 by @maarcingebala
- Change `errors` field type from [Error] to [Error!] - #3489 by @fowczarek
- Support creating default variant for product types that don't use multiple variants - #3505 by @fowczarek
- Validate SKU when creating a default variant - #3555 by @fowczarek
- Extract enums to separate files - #3523 by @maarcingebala

### Core
- Add Stripe payment gateway - #3408 by @jxltom
- Add `first_name` and `last_name` fields to the `User` model - #3101 by @fowczarek
- Improve several payment validations - #3418 by @jxltom
- Optimize payments related database queries - #3455 by @jxltom
- Add publication date to collections - #3369 by @k-brk
- Fix hard-coded site name in order PDFs - #3526 by @NyanKiyoshi
- Update favicons to the new style - #3483 by @dominik-zeglen
- Fix migrations for default currency - #3235 by @bykof
- Remove Elasticsearch from `docker-compose.yml` - #3482 by @maarcingebala
- Resort imports in tests - #3471 by @jxltom
- Fix the no shipping orders payment crash on Stripe - #3550 by @NyanKiyoshi
- Bump backend dependencies - #3557 by @maarcingebala. This PR removes security issue CVE-2019-3498 which was present in Django 2.1.4. Saleor however wasn't vulnerable to this issue as it doesn't use the affected `django.views.defaults.page_not_found()` view.
- Generate random data using the default currency - #3512 by @stephenmoloney
- New translations:
  - Catalan
  - Serbian

### Dashboard 2.0
- Restyle product selection dialogs - #3499 by @dominik-zeglen, @maarcingebala
- Fix minor visual bugs in Dashboard 2.0 - #3433 by @dominik-zeglen
- Display warning if order draft has missing data - #3431 by @dominik-zeglen
- Add description field to collections - #3435 by @dominik-zeglen
- Add query batching - #3443 by @dominik-zeglen
- Use autocomplete fields in country selection - #3443 by @dominik-zeglen
- Add alt text to categories and collections - #3461 by @dominik-zeglen
- Use first and last name of a customer or staff member in UI - #3247 by @Bonifacy1, @dominik-zeglen
- Show error page if an object was not found - #3463 by @dominik-zeglen
- Fix simple product's inventory data saving bug - #3474 by @dominik-zeglen
- Replace `thumbnailUrl` with `thumbnail { url }` - #3484 by @dominik-zeglen
- Change "Feature on Homepage" switch behavior - #3481 by @dominik-zeglen
- Expand payment section in order view - #3502 by @dominik-zeglen
- Change TypeScript loader to speed up the build process - #3545 by @patrys

### Bugfixes
- Do not show `Pay For Order` if order is partly paid since partial payment is not supported - #3398 by @jxltom
- Fix attribute filters in the products category view - #3535 by @fowczarek
- Fix storybook dependencies conflict - #3544 by @dominik-zeglen


## 2.1.0
### API
- Change selected connection fields to lists - #3307 by @fowczarek
- Require pagination in connections - #3352 by @maarcingebala
- Replace Graphene view with a custom one - #3263 by @patrys
- Change `sortBy` parameter to use enum type  - #3345 by @fowczarek
- Add `me` query to fetch data of a logged-in user - #3202, #3316 by @fowczarek
- Add `canFinalize` field to the Order type - #3356 by @fowczarek
- Extract resolvers and mutations to separate files - #3248 by @fowczarek
- Add VAT tax rates field to country - #3392 by @michaljelonek
- Allow creating orders without users - #3396 by @fowczarek

### Core
- Add Razorpay payment gatway - #3205 by @NyanKiyoshi
- Use standard tax rate as a default tax rate value - #3340 by @fowczarek
- Add description field to the Collection model - #3275 by @fowczarek
- Enforce the POST method on VAT rates fetching - #3337 by @NyanKiyoshi
- Generate thumbnails for category/collection background images - #3270 by @NyanKiyoshi
- Add warm-up support in product image creation mutation - #3276 by @NyanKiyoshi
- Fix error in the `populatedb` script when running it not from the project root - #3272 by @NyanKiyoshi
- Make Webpack rebuilds fast - #3290 by @patrys
- Skip installing Chromium to make deployment faster - #3227 by @jxltom
- Add default test runner - #3258 by @jxltom
- Add Transifex client to Pipfile - #3321 by @jxltom
- Remove additional pytest arguments in tox - #3338 by @jxltom
- Remove test warnings - #3339 by @jxltom
- Remove runtime warning when product has discount - #3310 by @jxltom
- Remove `django-graphene-jwt` warnings - #3228 by @jxltom
- Disable deprecated warnings - #3229 by @jxltom
- Add `AWS_S3_ENDPOINT_URL` setting to support DigitalOcean spaces. - #3281 by @hairychris
- Add `.gitattributes` file to hide diffs for generated files on Github - #3055 by @NyanKiyoshi
- Add database sequence reset to `populatedb` - #3406 by @michaljelonek
- Get authorized amount from succeeded auth transactions - #3417 by @jxltom
- Resort imports by `isort` - #3412 by @jxltom

### Dashboard 2.0
- Add confirmation modal when leaving view with unsaved changes - #3375 by @dominik-zeglen
- Add dialog loading and error states - #3359 by @dominik-zeglen
- Split paths and urls - #3350 by @dominik-zeglen
- Derive state from props in forms - #3360 by @dominik-zeglen
- Apply debounce to autocomplete fields - #3351 by @dominik-zeglen
- Use Apollo signatures - #3353 by @dominik-zeglen
- Add order note field in the order details view - #3346 by @dominik-zeglen
- Add app-wide progress bar - #3312 by @dominik-zeglen
- Ensure that all queries are built on top of TypedQuery - #3309 by @dominik-zeglen
- Close modal windows automatically - #3296 by @dominik-zeglen
- Move URLs to separate files - #3295 by @dominik-zeglen
- Add basic filters for products and orders list - #3237 by @Bonifacy1
- Fetch default currency from API - #3280 by @dominik-zeglen
- Add `displayName` property to components - #3238 by @Bonifacy1
- Add window titles - #3279 by @dominik-zeglen
- Add paginator component - #3265 by @dominik-zeglen
- Update Material UI to 3.6 - #3387 by @patrys
- Upgrade React, Apollo, Webpack and Babel - #3393 by @patrys
- Add pagination for required connections - #3411 by @dominik-zeglen

### Bugfixes
- Fix language codes - #3311 by @jxltom
- Fix resolving empty attributes list - #3293 by @maarcingebala
- Fix range filters not being applied - #3385 by @michaljelonek
- Remove timeout for updating image height - #3344 by @jxltom
- Return error if checkout was not found - #3289 by @maarcingebala
- Solve an auto-resize conflict between Materialize and medium-editor - #3367 by @adonig
- Fix calls to `ngettext_lazy` - #3380 by @patrys
- Filter preauthorized order from succeeded transactions - #3399 by @jxltom
- Fix incorrect country code in fixtures - #3349 by @bingimar
- Fix updating background image of a collection - #3362 by @fowczarek & @dominik-zeglen

### Docs
- Document settings related to generating thumbnails on demand - #3329 by @NyanKiyoshi
- Improve documentation for Heroku deployment - #3170 by @raybesiga
- Update documentation on Docker deployment - #3326 by @jxltom
- Document payment gateway configuration - #3376 by @NyanKiyoshi


## 2.0.0
### API
- Add mutation to delete a customer; add `isActive` field in `customerUpdate` mutation - #3177 by @maarcingebala
- Add mutations to manage authorization keys - #3082 by @maarcingebala
- Add queries for dashboard homepage - #3146 by @maarcingebala
- Allows user to unset homepage collection - #3140 by @oldPadavan
- Use enums as permission codes - #3095 by @the-bionic
- Return absolute image URLs - #3182 by @maarcingebala
- Add `backgroundImage` field to `CategoryInput` - #3153 by @oldPadavan
- Add `dateJoined` and `lastLogin` fields in `User` type - #3169 by @maarcingebala
- Separate `parent` input field from `CategoryInput` - #3150 by @akjanik
- Remove duplicated field in Order type - #3180 by @maarcingebala
- Handle empty `backgroundImage` field in API - #3159 by @maarcingebala
- Generate name-based slug in collection mutations - #3145 by @akjanik
- Remove products field from `collectionUpdate` mutation - #3141 by @oldPadavan
- Change `items` field in `Menu` type from connection to list - #3032 by @oldPadavan
- Make `Meta.description` required in `BaseMutation` - #3034 by @oldPadavan
- Apply `textwrap.dedent` to GraphQL descriptions - #3167 by @fowczarek

### Dashboard 2.0
- Add collection management - #3135 by @dominik-zeglen
- Add customer management - #3176 by @dominik-zeglen
- Add homepage view - #3155, #3178 by @Bonifacy1 and @dominik-zeglen
- Add product type management - #3052 by @dominik-zeglen
- Add site settings management - #3071 by @dominik-zeglen
- Escape node IDs in URLs - #3115 by @dominik-zeglen
- Restyle categories section - #3072 by @Bonifacy1

### Other
- Change relation between `ProductType` and `Attribute` models - #3097 by @maarcingebala
- Remove `quantity-allocated` generation in `populatedb` script - #3084 by @MartinSeibert
- Handle `Money` serialization - #3131 by @Pacu2
- Do not collect unnecessary static files - #3050 by @jxltom
- Remove host mounted volume in `docker-compose` - #3091 by @tiangolo
- Remove custom services names in `docker-compose` - #3092 by @tiangolo
- Replace COUNTRIES with countries.countries - #3079 by @neeraj1909
- Installing dev packages in docker since tests are needed - #3078 by @jxltom
- Remove comparing string in address-form-panel template - #3074 by @tomcio1205
- Move updating variant names to a Celery task - #3189 by @fowczarek

### Bugfixes
- Fix typo in `clean_input` method - #3100 by @the-bionic
- Fix typo in `ShippingMethod` model - #3099 by @the-bionic
- Remove duplicated variable declaration - #3094 by @the-bionic

### Docs
- Add createdb note to getting started for Windows - #3106 by @ajostergaard
- Update docs on pipenv - #3045 by @jxltom<|MERGE_RESOLUTION|>--- conflicted
+++ resolved
@@ -3,6 +3,7 @@
 All notable, unreleased changes to this project will be documented in this file. For the released changes, please visit the [Releases](https://github.com/mirumee/saleor/releases) page.
 
 ## [Unreleased]
+- Add languageCode enum to API - #3819 by @michaljelonek
 
 
 ## 2.4.0
@@ -63,15 +64,10 @@
 - Rename dumpdata file `db.json` to `populatedb_data.json` - #3810 by @maarcingebala
 - Prefetch collections for product availability - #3813 by @michaljelonek
 - Bump django-graphql-jwt - #3814 by @michaljelonek
-<<<<<<< HEAD
 - Fix generating slug from title - #3816 by @maarcingebala
-- Add languageCode enum to API - #3819 by @michaljelonek
-=======
 - New translations:
   - Estonian
   - Indonesian
-
->>>>>>> c927698e
 
 
 ## 2.3.1
