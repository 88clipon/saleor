--- conflicted
+++ resolved
@@ -2,8 +2,5 @@
 All notable, unreleased changes to this project will be documented in this file. For the released changes, please visit the [Releases](https://github.com/mirumee/saleor/releases) page.
 
 ## [Unreleased]
-<<<<<<< HEAD
-- Catch GraphqQL syntax errors and output it to errors field - #3576 by @jxltom
-=======
 - Use USERNAME_FIELD instead of hard-code email field when resolving user - #3577 by @jxltom
->>>>>>> 91006fdb
+- Catch GraphqQL syntax errors and output it to errors field - #3576 by @jxltom