[tool.poetry]
name = "saleor"
version = "3.1.0-a.0"
description = "A modular, high performance, headless e-commerce platform built with Python, GraphQL, Django, and React."
authors = [ "Saleor Commerce <hello@saleor.io>" ]
license = "BSD-3-Clause"
readme = "README.md"
homepage = "https://saleor.io/"
repository = "https://github.com/mirumee/saleor"
documentation = "https://docs.saleor.io/"

  [tool.poetry.dependencies]
  python = "~3.9"
  babel = ">=2.8,<2.10"
  boto3 = "^1.20"
  braintree = ">=4.2,<4.14"
  dj-database-url = "^0"
  dj-email-url = "^1"
  django = "^3.2.4"
  django-countries = "^7.2"
  django-filter = "^21.1"
  django-measurement = "^3.0"
  django-mptt = "^0"
  django-phonenumber-field = ">=4,<7"
  django-prices = "^2.1"
  django-prices-openexchangerates = "^1.0.1"
  django-prices-vatlayer = "^1.1.0"
  django-versatileimagefield = "^2.1"
  draftjs-sanitizer = "^1.0.0"
  faker = ">=4.1,<13.0"
  freezegun = "^1"
  google-cloud-storage = "^2.0.0"
  google-i18n-address = "^2.3.5"
  google-measurement-protocol = "^1.0"
  graphene-django = "2.13.0"
  graphene-federation = "^0.1.0"
  html-to-draftjs = "^1.0.1"
  markdown = "^3.1.1"
  maxminddb = ">=1.5.4,<3.0.0"
  petl = "1.7.7"
  opentracing = "^2.3.0"
  phonenumberslite = "^8.12.25"
  prices = "^1.0"
  psycopg2-binary = "^2.8.3"
  razorpay = "^1.2"
  requests = "^2.22"
  sentry-sdk = "^1.0"
  stripe = "^2.65.0"
  text-unidecode = "^1.2"
  # libpango >=1.44 is required
  weasyprint = ">=53.0"
  oauthlib = "^3.1"
  jaeger-client = "^4.5.0"
  openpyxl = "^3.0.3"
  django-cache-url = "^3.1.2"
  pyjwt = ">=1.7.1,<3.0.0"
  python-json-logger = ">=0.1.11,<2.1.0"
  pytimeparse = "^1.1.8"
  django-redis = "^5.0.0"
  Adyen = "^4.0.0"
  google-cloud-pubsub = ">=1.7,<3.0"
  gunicorn = "^20.0.4"
  pybars3 = "^0.9.7"
  html2text = "^2020.1.16"
  authorizenet = "^1.1.3"
  sendgrid = "^6.7.1"
  micawber = "^0.5.2"
  django-celery-beat = "^2.2.1"
<<<<<<< HEAD
  posuto = "^2021.10.0"
=======
  cryptography = "^36.0.0"
>>>>>>> 772ffcc6

    [tool.poetry.dependencies.celery]
    version = ">=4.4.5,<6.0.0"
    extras = [ "redis" ]

    [tool.poetry.dependencies.django-storages]
    version = "^1.11"
    extras = [ "google" ]

    [tool.poetry.dependencies.python-magic-bin]
    version = "^0.4.14"
    platform = "win32"

    [tool.poetry.dependencies.uvicorn]
    extras = [ "standard" ]
    version = ">=0.12.2,<0.14.0"

  [tool.poetry.dev-dependencies]
  black = "21.12b0"
  codecov = "^2.1.11"
  coverage = "^6.3"
  django-debug-toolbar = "^3.2"
  django-debug-toolbar-request-history = "^0"
  django-graphiql-debug-toolbar = "^0.2.0"
  django-extensions = "^3.1.2"
  flake8 = "^3.9.2"
  isort = "^5.8.0"
  pre-commit = "^2.13"
  pycodestyle = "^2.5"
  pydocstyle = "^6.1"
  pylint = "^2.8.3"
  pylint-celery = "^0"
  pylint-django = "^2.4.4"
  pylint-plugin-utils = "^0"
  pytest = "^6.2.3"
  pytest-celery = "^0.0.0"
  pytest-cov = "^3.0.0"
  pytest-django = "4.5.2"
  pytest-django-queries = "~1.2"
  pytest-mock = "^3.6.1"
  pytest-vcr = "^1.0.2"
  pytest-xdist = "^2.2.1"
  tox = "^3.23.1"
  transifex-client = "^0"
  mypy = "0.910"
  pywatchman = "^1.4.1"
  types-requests = "^2.25.0"
  types-pytz = "^2021.1.0"
  types-pkg-resources = "^0.1.3"
  types-python-dateutil = "^2.8.0"
  # django-stubs locked to 1.8.0 due to https://github.com/typeddjango/django-stubs/issues/700
  django-stubs = "1.8.0"
  pytest-socket = "^0.5.1"

[tool.black]
target_version = [ "py35", "py36", "py37", "py38" ]
include = "\\.pyi?$"
exclude = """
/(\\.git/
  |\\.eggs
  |\\.hg
  |__pycache__
  |\\.cache
  |\\.ipynb_checkpoints
  |\\.mypy_cache
  |\\.pytest_cache
  |\\.tox
  |\\.venv
  |node_modules
  |_build
  |buck-out
  |build
  |dist
  |media
  |infrastructure
  |templates
  |locale
)/
"""<|MERGE_RESOLUTION|>--- conflicted
+++ resolved
@@ -66,11 +66,8 @@
   sendgrid = "^6.7.1"
   micawber = "^0.5.2"
   django-celery-beat = "^2.2.1"
-<<<<<<< HEAD
   posuto = "^2021.10.0"
-=======
   cryptography = "^36.0.0"
->>>>>>> 772ffcc6
 
     [tool.poetry.dependencies.celery]
     version = ">=4.4.5,<6.0.0"
